--- conflicted
+++ resolved
@@ -216,18 +216,14 @@
 # Include embedded boundary functionality
 if WarpX_EB.upper() in ['1', 'ON', 'TRUE', 'YES']:
     WarpX_EB = "ON"
-<<<<<<< HEAD
+else:
+    WarpX_EB = "OFF"
 
 # Modern Electron variables read environment variables
 if ME_Solver.upper() in ['1', 'ON', 'TRUE', 'YES']:
     ME_Solver = "ON"
 else:
     ME_Solver = "OFF"
-=======
-else:
-    WarpX_EB = "OFF"
-
->>>>>>> e6cd2bf5
 
 # for CMake
 cxx_modules = []     # values: warpx_2d, warpx_3d, warpx_rz
