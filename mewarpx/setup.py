--- conflicted
+++ resolved
@@ -7,11 +7,8 @@
 requires = [
     "numpy",
     "scipy",
-<<<<<<< HEAD
-    "psutil"
-=======
-    "pandas",
->>>>>>> d2646c5d
+    "psutil",
+    "pandas"
 ]
 
 extras = {
