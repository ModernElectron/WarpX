max_step = 100
warpx.verbose = 0
warpx.const_dt = 7.5e-10
warpx.do_electrostatic = labframe
warpx.self_fields_required_precision = 1e-06
amr.n_cell = 64 8
amr.max_grid_size = 32
amr.max_level = 0

geometry.coord_sys = 0
geometry.prob_lo = 0.0 0.0
geometry.prob_hi = 0.032 0.004
boundary.field_lo = pec periodic
boundary.field_hi = pec periodic
boundary.potential_lo_x = 150.0*sin(2*pi*6.78e+06*t)
boundary.potential_hi_x = 450.0*sin(2*pi*13.56e+06*t)

<<<<<<< HEAD
# Order of particle shape factors
algo.particle_shape = 1

=======
algo.particle_shape = 1
>>>>>>> 67400e7d
diagnostics.diags_names = diag1
diag1.diag_type = Full
diag1.intervals = ::4
diag1.fields_to_plot = phi<|MERGE_RESOLUTION|>--- conflicted
+++ resolved
@@ -15,13 +15,7 @@
 boundary.potential_lo_x = 150.0*sin(2*pi*6.78e+06*t)
 boundary.potential_hi_x = 450.0*sin(2*pi*13.56e+06*t)
 
-<<<<<<< HEAD
-# Order of particle shape factors
 algo.particle_shape = 1
-
-=======
-algo.particle_shape = 1
->>>>>>> 67400e7d
 diagnostics.diags_names = diag1
 diag1.diag_type = Full
 diag1.intervals = ::4
