# This is a script that analyses the multimode simulation results.
# This simulates a RZ multimode periodic plasma wave.
# The electric field from the simulation is compared to the analytic value

import numpy as np
import matplotlib
matplotlib.use('Agg')
import matplotlib.pyplot as plt
from pywarpx import picmi

constants = picmi.constants

##########################
# physics parameters
##########################

density = 2.e24
epsilon0 = 0.001*constants.c
epsilon1 = 0.001*constants.c
epsilon2 = 0.001*constants.c
w0 = 5.e-6
n_osc_z = 3

# Plasma frequency
wp = np.sqrt((density*constants.q_e**2)/(constants.m_e*constants.ep0))
kp = wp/constants.c

##########################
# numerics parameters
##########################

nr = 64
nz = 200

rmin =  0.e0
zmin =  0.e0
rmax = +20.e-6
zmax = +40.e-6

# Wave vector of the wave
k0 = 2.*np.pi*n_osc_z/(zmax - zmin)

diagnostic_intervals = 40

##########################
# physics components
##########################

uniform_plasma = picmi.UniformDistribution(density = density,
                                           upper_bound = [+18e-6, +18e-6, None],
                                           directed_velocity = [0., 0., 0.])

momentum_expressions = ["""+ epsilon0/kp*2*x/w0**2*exp(-(x**2+y**2)/w0**2)*sin(k0*z)
                           - epsilon1/kp*2/w0*exp(-(x**2+y**2)/w0**2)*sin(k0*z)
                           + epsilon1/kp*4*x**2/w0**3*exp(-(x**2+y**2)/w0**2)*sin(k0*z)
                           - epsilon2/kp*8*x/w0**2*exp(-(x**2+y**2)/w0**2)*sin(k0*z)
                           + epsilon2/kp*8*x*(x**2-y**2)/w0**4*exp(-(x**2+y**2)/w0**2)*sin(k0*z)""",
                        """+ epsilon0/kp*2*y/w0**2*exp(-(x**2+y**2)/w0**2)*sin(k0*z)
                           + epsilon1/kp*4*x*y/w0**3*exp(-(x**2+y**2)/w0**2)*sin(k0*z)
                           + epsilon2/kp*8*y/w0**2*exp(-(x**2+y**2)/w0**2)*sin(k0*z)
                           + epsilon2/kp*8*y*(x**2-y**2)/w0**4*exp(-(x**2+y**2)/w0**2)*sin(k0*z)""",
                        """- epsilon0/kp*k0*exp(-(x**2+y**2)/w0**2)*cos(k0*z)
                           - epsilon1/kp*k0*2*x/w0*exp(-(x**2+y**2)/w0**2)*cos(k0*z)
                           - epsilon2/kp*k0*4*(x**2-y**2)/w0**2*exp(-(x**2+y**2)/w0**2)*cos(k0*z)"""]

analytic_plasma = picmi.AnalyticDistribution(density_expression = density,
                                             upper_bound = [+18e-6, +18e-6, None],
                                             epsilon0 = epsilon0,
                                             epsilon1 = epsilon1,
                                             epsilon2 = epsilon2,
                                             kp = kp,
                                             k0 = k0,
                                             w0 = w0,
                                             momentum_expressions = momentum_expressions)

electrons = picmi.Species(particle_type='electron', name='electrons', initial_distribution=analytic_plasma)
protons = picmi.Species(particle_type='proton', name='protons', initial_distribution=uniform_plasma)

##########################
# numerics components
##########################

grid = picmi.CylindricalGrid(number_of_cells = [nr, nz],
                             n_azimuthal_modes = 3,
                             lower_bound = [rmin, zmin],
                             upper_bound = [rmax, zmax],
<<<<<<< HEAD
                             lower_boundary_conditions = ['dirichlet', 'periodic'],
                             upper_boundary_conditions = ['dirichlet', 'periodic'],
=======
                             lower_boundary_conditions = ['none', 'periodic'],
                             upper_boundary_conditions = ['none', 'periodic'],
>>>>>>> e14e4360
                             lower_boundary_conditions_particles = ['absorbing', 'periodic'],
                             upper_boundary_conditions_particles = ['absorbing', 'periodic'],
                             moving_window_zvelocity = 0.,
                             warpx_max_grid_size=64)

solver = picmi.ElectromagneticSolver(grid=grid, cfl=1., warpx_do_pml=False)

##########################
# diagnostics
##########################

field_diag1 = picmi.FieldDiagnostic(name = 'diag1',
                                    grid = grid,
                                    period = diagnostic_intervals,
                                    data_list = ['Ex', 'Ez', 'By', 'Jx', 'Jz', 'part_per_cell'],
                                    write_dir = '.',
                                    warpx_file_prefix = 'Python_Langmuir_rz_multimode_plt')

part_diag1 = picmi.ParticleDiagnostic(name = 'diag1',
                                      period = diagnostic_intervals,
                                      species = [electrons],
                                      data_list = ['weighting', 'momentum'])

##########################
# simulation setup
##########################

sim = picmi.Simulation(solver = solver,
                       max_steps = 40,
                       verbose = 1,
                       warpx_current_deposition_algo = 'esirkepov',
                       warpx_field_gathering_algo = 'energy-conserving',
                       warpx_particle_pusher_algo = 'boris')

sim.add_species(electrons, layout=picmi.GriddedLayout(n_macroparticle_per_cell=[2,16,2], grid=grid))
sim.add_species(protons, layout=picmi.GriddedLayout(n_macroparticle_per_cell=[2,16,2], grid=grid))

sim.add_diagnostic(field_diag1)
sim.add_diagnostic(part_diag1)

##########################
# simulation run
##########################

# write_inputs will create an inputs file that can be used to run
# with the compiled version.
#sim.write_input_file(file_name='inputsrz_from_PICMI')

# Alternatively, sim.step will run WarpX, controlling it from Python
sim.step()


# Below is WarpX specific code to check the results.
import pywarpx
from pywarpx.fields import *

def calcEr( z, r, k0, w0, wp, t, epsilons) :
    """
    Return the radial electric field as an array
    of the same length as z and r, in the half-plane theta=0
    """
    Er_array = (
        epsilons[0] * constants.m_e*constants.c/constants.q_e * 2*r/w0**2 *
            np.exp( -r**2/w0**2 ) * np.sin( k0*z ) * np.sin( wp*t )
        - epsilons[1] * constants.m_e*constants.c/constants.q_e * 2/w0 *
            np.exp( -r**2/w0**2 ) * np.sin( k0*z ) * np.sin( wp*t )
        + epsilons[1] * constants.m_e*constants.c/constants.q_e * 4*r**2/w0**3 *
            np.exp( -r**2/w0**2 ) * np.sin( k0*z ) * np.sin( wp*t )
        - epsilons[2] * constants.m_e*constants.c/constants.q_e * 8*r/w0**2 *
            np.exp( -r**2/w0**2 ) * np.sin( k0*z ) * np.sin( wp*t )
        + epsilons[2] * constants.m_e*constants.c/constants.q_e * 8*r**3/w0**4 *
            np.exp( -r**2/w0**2 ) * np.sin( k0*z ) * np.sin( wp*t ))
    return( Er_array )

def calcEz( z, r, k0, w0, wp, t, epsilons) :
    """
    Return the longitudinal electric field as an array
    of the same length as z and r, in the half-plane theta=0
    """
    Ez_array = (
        - epsilons[0] * constants.m_e*constants.c/constants.q_e * k0 *
            np.exp( -r**2/w0**2 ) * np.cos( k0*z ) * np.sin( wp*t )
        - epsilons[1] * constants.m_e*constants.c/constants.q_e * k0 * 2*r/w0 *
            np.exp( -r**2/w0**2 ) * np.cos( k0*z ) * np.sin( wp*t )
        - epsilons[2] * constants.m_e*constants.c/constants.q_e * k0 * 4*r**2/w0**2 *
            np.exp( -r**2/w0**2 ) * np.cos( k0*z ) * np.sin( wp*t ))
    return( Ez_array )

# Current time of the simulation
t0 = pywarpx._libwarpx.libwarpx.warpx_gett_new(0)

# Get the raw field data. Note that these are the real and imaginary
# parts of the fields for each azimuthal mode.
Ex_sim_wrap = ExWrapper()
Ez_sim_wrap = EzWrapper()
Ex_sim_modes = Ex_sim_wrap[...]
Ez_sim_modes = Ez_sim_wrap[...]

rr_Er = Ex_sim_wrap.mesh('r')
zz_Er = Ex_sim_wrap.mesh('z')
rr_Ez = Ez_sim_wrap.mesh('r')
zz_Ez = Ez_sim_wrap.mesh('z')

rr_Er = rr_Er[:,np.newaxis]*np.ones(zz_Er.shape[0])[np.newaxis,:]
zz_Er = zz_Er[np.newaxis,:]*np.ones(rr_Er.shape[0])[:,np.newaxis]
rr_Ez = rr_Ez[:,np.newaxis]*np.ones(zz_Ez.shape[0])[np.newaxis,:]
zz_Ez = zz_Ez[np.newaxis,:]*np.ones(rr_Ez.shape[0])[:,np.newaxis]

# Sum the real components to get the field along x-axis (theta = 0)
Er_sim = Ex_sim_modes[:,:,0] + np.sum(Ex_sim_modes[:,:,1::2], axis=2)
Ez_sim = Ez_sim_modes[:,:,0] + np.sum(Ez_sim_modes[:,:,1::2], axis=2)

# The analytical solutions
Er_th = calcEr(zz_Er, rr_Er, k0, w0, wp, t0, [epsilon0, epsilon1, epsilon2])
Ez_th = calcEz(zz_Ez, rr_Ez, k0, w0, wp, t0, [epsilon0, epsilon1, epsilon2])

max_error_Er = abs(Er_sim - Er_th).max()/abs(Er_th).max()
max_error_Ez = abs(Ez_sim - Ez_th).max()/abs(Ez_th).max()
print("Max error Er %e"%max_error_Er)
print("Max error Ez %e"%max_error_Ez)

# Plot the last field from the loop (Er at iteration 40)
fig, ax = plt.subplots(3)
im = ax[0].imshow( Er_sim, aspect='auto', origin='lower' )
fig.colorbar(im, ax=ax[0], orientation='vertical')
ax[0].set_title('Er, last iteration (simulation)')
ax[1].imshow( Er_th, aspect='auto', origin='lower' )
fig.colorbar(im, ax=ax[1], orientation='vertical')
ax[1].set_title('Er, last iteration (theory)')
im = ax[2].imshow( (Er_sim - Er_th)/abs(Er_th).max(), aspect='auto', origin='lower' )
fig.colorbar(im, ax=ax[2], orientation='vertical')
ax[2].set_title('Er, last iteration (difference)')
plt.savefig('langmuir_multi_rz_multimode_analysis_Er.png')

fig, ax = plt.subplots(3)
im = ax[0].imshow( Ez_sim, aspect='auto', origin='lower' )
fig.colorbar(im, ax=ax[0], orientation='vertical')
ax[0].set_title('Ez, last iteration (simulation)')
ax[1].imshow( Ez_th, aspect='auto', origin='lower' )
fig.colorbar(im, ax=ax[1], orientation='vertical')
ax[1].set_title('Ez, last iteration (theory)')
im = ax[2].imshow( (Ez_sim - Ez_th)/abs(Ez_th).max(), aspect='auto', origin='lower' )
fig.colorbar(im, ax=ax[2], orientation='vertical')
ax[2].set_title('Ez, last iteration (difference)')
plt.savefig('langmuir_multi_rz_multimode_analysis_Ez.png')

assert max(max_error_Er, max_error_Ez) < 0.02<|MERGE_RESOLUTION|>--- conflicted
+++ resolved
@@ -84,13 +84,8 @@
                              n_azimuthal_modes = 3,
                              lower_bound = [rmin, zmin],
                              upper_bound = [rmax, zmax],
-<<<<<<< HEAD
-                             lower_boundary_conditions = ['dirichlet', 'periodic'],
-                             upper_boundary_conditions = ['dirichlet', 'periodic'],
-=======
                              lower_boundary_conditions = ['none', 'periodic'],
                              upper_boundary_conditions = ['none', 'periodic'],
->>>>>>> e14e4360
                              lower_boundary_conditions_particles = ['absorbing', 'periodic'],
                              upper_boundary_conditions_particles = ['absorbing', 'periodic'],
                              moving_window_zvelocity = 0.,
