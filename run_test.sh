--- conflicted
+++ resolved
@@ -51,11 +51,7 @@
 
 # Clone PICSAR, AMReX and warpx-data
 git clone https://github.com/AMReX-Codes/amrex.git
-<<<<<<< HEAD
-cd amrex && git checkout ee8facf7e09d0b40af1fe680665660c24a19d32a && cd -
-=======
 cd amrex && git checkout 91fa2b7e6ff33117bd537635c8c55192359863a2 && cd -
->>>>>>> ad739362
 # Use QED brach for QED tests
 git clone https://github.com/ECP-WarpX/picsar.git
 cd picsar && git checkout c16b642e3dcf860480dd1dd21cefa3874f395773 && cd -
