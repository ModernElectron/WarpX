--- conflicted
+++ resolved
@@ -2068,31 +2068,31 @@
 compareParticles = 0
 analysisRoutine = Examples/Tests/ElectrostaticDirichletBC/analysis.py
 
-<<<<<<< HEAD
 [background_mcc]
 buildDir = .
 inputFile = Examples/Physics_applications/capacitive_discharge/inputs_case1_test
 runtime_params =
 dim = 2
-=======
-[PEC_field]
-buildDir = .
-inputFile = Examples/Tests/PEC/inputs_field_PEC_3d
-runtime_params =
-dim = 3
->>>>>>> e14e4360
-addToCompileString =
-restartTest = 0
-useMPI = 1
-numprocs = 2
-<<<<<<< HEAD
+addToCompileString =
+restartTest = 0
+useMPI = 1
+numprocs = 2
 useOMP = 0
 numthreads = 0
 compileTest = 0
 doVis = 0
 compareParticles = 0
 analysisRoutine = Examples/Physics_applications/capacitive_discharge/analysis.py
-=======
+
+[PEC_field]
+buildDir = .
+inputFile = Examples/Tests/PEC/inputs_field_PEC_3d
+runtime_params =
+dim = 3
+addToCompileString =
+restartTest = 0
+useMPI = 1
+numprocs = 2
 useOMP = 1
 numthreads = 2
 compileTest = 0
@@ -2132,5 +2132,4 @@
 compareParticles = 1
 particleTypes = electron proton
 analysisRoutine = Examples/analysis_default_regression.py
-tolerance = 1.e-14
->>>>>>> e14e4360
+tolerance = 1.e-14