# This file is used both for the nightly regression tests
# on the battra server, and for the CI tests on Travis CI
# In the case of Travis CI, some of the parameters entered
# below are overwritten, see prepare_file_travis.py
[main]
testTopDir     = /home/regtester/AMReX_RegTesting/rt-WarpX/
webTopDir      = /home/regtester/AMReX_RegTesting/rt-WarpX/web

sourceTree = C_Src

# suiteName is the name prepended to all output directories
suiteName = WarpX

COMP = g++
add_to_c_make_command = TEST=TRUE USE_ASSERTION=TRUE WarpxBinDir=

purge_output = 1

MAKE = make
numMakeJobs = 8

# MPIcommand should use the placeholders:
#   @host@ to indicate where to put the hostname to run on
#   @nprocs@ to indicate where to put the number of processors
#   @command@ to indicate where to put the command to run
#
# only tests with useMPI = 1 will run in parallel
# nprocs is problem dependent and specified in the individual problem
# sections.

#MPIcommand = mpiexec -host @host@ -n @nprocs@ @command@
MPIcommand = mpiexec -n @nprocs@ @command@
MPIhost =

reportActiveTestsOnly = 1

# Add "GO UP" link at the top of the web page?
goUpLink = 1

# string queried to change plotfiles and checkpoint files
plot_file_name = diag1.file_prefix
check_file_name = none

# email
sendEmailWhenFail = 1
emailTo = weiqunzhang@lbl.gov, jlvay@lbl.gov, rlehe@lbl.gov, atmyers@lbl.gov, oshapoval@lbl.gov, henri.vincenti@cea.fr, rjambunathan@lbl.gov, yinjianzhao@lbl.gov
emailBody = Check https://ccse.lbl.gov/pub/RegressionTesting/WarpX/ for more details.

[AMReX]
dir = /home/regtester/AMReX_RegTesting/amrex/
branch = development

[source]
dir = /home/regtester/AMReX_RegTesting/warpx
branch = development

[extra-PICSAR]
dir = /home/regtester/AMReX_RegTesting/picsar/
branch = development

# individual problems follow

[pml_x_yee]
buildDir = .
inputFile = Examples/Tests/PML/inputs_2d
runtime_params = warpx.do_dynamic_scheduling=0 algo.maxwell_solver=yee diag1.file_prefix=pml_x_yee_plt
dim = 2
addToCompileString =
restartTest = 0
useMPI = 1
numprocs = 2
useOMP = 1
numthreads = 2
compileTest = 0
doVis = 0
analysisRoutine = Examples/Tests/PML/analysis_pml_yee.py
tolerance = 1.e-14

[pml_x_ckc]
buildDir = .
inputFile = Examples/Tests/PML/inputs_2d
runtime_params = warpx.do_dynamic_scheduling=0 algo.maxwell_solver=ckc
dim = 2
addToCompileString =
restartTest = 0
useMPI = 1
numprocs = 2
useOMP = 1
numthreads = 2
compileTest = 0
doVis = 0
analysisRoutine = Examples/Tests/PML/analysis_pml_ckc.py
tolerance = 1.e-14

[pml_x_psatd]
buildDir = .
inputFile = Examples/Tests/PML/inputs_2d
runtime_params = algo.maxwell_solver=psatd psatd.update_with_rho=1 warpx.do_dynamic_scheduling=0 diag1.fields_to_plot = Ex Ey Ez Bx By Bz rho divE warpx.cfl = 0.7071067811865475 warpx.do_pml_dive_cleaning=0 warpx.do_pml_divb_cleaning=0
dim = 2
addToCompileString = USE_PSATD=TRUE
restartTest = 0
useMPI = 1
numprocs = 2
useOMP = 1
numthreads = 2
compileTest = 0
doVis = 0
analysisRoutine = Examples/Tests/PML/analysis_pml_psatd.py
tolerance = 1.e-14

[pml_psatd_dive_divb_cleaning]
buildDir = .
inputFile = Examples/Tests/PML/inputs_3d
runtime_params =
dim = 3
addToCompileString = USE_PSATD=TRUE
restartTest = 0
useMPI = 1
numprocs = 2
useOMP = 1
numthreads = 1
compileTest = 0
doVis = 0
analysisRoutine = Examples/analysis_default_regression.py
tolerance = 1.e-14

[silver_mueller_2d_x]
buildDir = .
inputFile = Examples/Tests/SilverMueller/inputs_2d_x
runtime_params =
dim = 2
addToCompileString =
restartTest = 0
useMPI = 1
numprocs = 2
useOMP = 1
numthreads = 2
compileTest = 0
doVis = 0
analysisRoutine = Examples/Tests/SilverMueller/analysis_silver_mueller.py
tolerance = 1.e-14

[silver_mueller_2d_z]
buildDir = .
inputFile = Examples/Tests/SilverMueller/inputs_2d_z
runtime_params =
dim = 2
addToCompileString =
restartTest = 0
useMPI = 1
numprocs = 2
useOMP = 1
numthreads = 2
compileTest = 0
doVis = 0
analysisRoutine = Examples/Tests/SilverMueller/analysis_silver_mueller.py
tolerance = 1.e-14

[silver_mueller_rz_z]
buildDir = .
inputFile = Examples/Tests/SilverMueller/inputs_rz_z
runtime_params =
dim = 2
addToCompileString = USE_RZ=TRUE
restartTest = 0
useMPI = 1
numprocs = 2
useOMP = 1
numthreads = 2
compileTest = 0
doVis = 0
analysisRoutine = Examples/Tests/SilverMueller/analysis_silver_mueller.py
tolerance = 1.e-14

[RigidInjection_lab]
buildDir = .
inputFile = Examples/Modules/RigidInjection/inputs_2d_LabFrame
runtime_params =
dim = 2
addToCompileString =
restartTest = 0
useMPI = 1
numprocs = 2
useOMP = 1
numthreads = 2
compileTest = 0
doVis = 0
compareParticles = 0
analysisRoutine = Examples/Modules/RigidInjection/analysis_rigid_injection_LabFrame.py
tolerance = 1.e-14

[RigidInjection_BTD]
buildDir = .
inputFile = Examples/Modules/RigidInjection/inputs_2d_BoostedFrame
runtime_params =
dim = 2
addToCompileString = USE_OPENPMD=TRUE
restartTest = 0
useMPI = 1
numprocs = 2
useOMP = 1
numthreads = 2
compileTest = 0
doVis = 0
compareParticles = 0
doComparison = 0
aux1File = Tools/PostProcessing/read_raw_data.py
analysisRoutine = Examples/Modules/RigidInjection/analysis_rigid_injection_BoostedFrame.py
tolerance = 1.e-14

[BTD_ReducedSliceDiag]
buildDir = .
inputFile = Examples/Modules/boosted_diags/inputs_3d_slice
runtime_params =
dim = 3
addToCompileString = USE_OPENPMD=TRUE
restartTest = 0
useMPI = 1
numprocs = 2
useOMP = 1
numthreads = 2
compileTest = 0
doVis = 0
compareParticles = 0
doComparison = 0
aux1File = Tools/PostProcessing/read_raw_data.py
analysisRoutine = Examples/Modules/boosted_diags/analysis_3Dbacktransformed_diag.py
tolerance = 1.e-14

[nci_corrector]
buildDir = .
inputFile = Examples/Modules/nci_corrector/inputs_2d
runtime_params = amr.max_level=0 particles.use_fdtd_nci_corr=1
dim = 2
addToCompileString =
restartTest = 0
useMPI = 1
numprocs = 2
useOMP = 1
numthreads = 2
compileTest = 0
doVis = 0
doComparison = 0
analysisRoutine = Examples/Modules/nci_corrector/analysis_ncicorr.py
tolerance = 1.e-14

[nci_correctorMR]
buildDir = .
inputFile = Examples/Modules/nci_corrector/inputs_2d
runtime_params = amr.max_level=1 particles.use_fdtd_nci_corr=1 amr.n_cell=64 64 warpx.fine_tag_lo=-20.e-6 -20.e-6 warpx.fine_tag_hi=20.e-6 20.e-6
dim = 2
addToCompileString =
restartTest = 0
useMPI = 1
numprocs = 2
useOMP = 1
numthreads = 2
compileTest = 0
doVis = 0
doComparison = 0
analysisRoutine = Examples/Modules/nci_corrector/analysis_ncicorr.py
tolerance = 1.e-14

[ionization_lab]
buildDir = .
inputFile = Examples/Modules/ionization/inputs_2d_rt
runtime_params =
dim = 2
addToCompileString =
restartTest = 0
useMPI = 1
numprocs = 2
useOMP = 1
numthreads = 1
compileTest = 0
doVis = 0
analysisRoutine = Examples/Modules/ionization/analysis_ionization.py
tolerance = 1.e-14

[ionization_boost]
buildDir = .
inputFile = Examples/Modules/ionization/inputs_2d_bf_rt
runtime_params =
dim = 2
addToCompileString =
restartTest = 0
useMPI = 1
numprocs = 2
useOMP = 1
numthreads = 1
compileTest = 0
doVis = 0
analysisRoutine = Examples/Modules/ionization/analysis_ionization.py
tolerance = 1.e-14

[bilinear_filter]
buildDir = .
inputFile = Examples/Tests/SingleParticle/inputs_2d
runtime_params = warpx.use_filter=1 warpx.filter_npass_each_dir=1 5
dim = 2
addToCompileString =
restartTest = 0
useMPI = 1
numprocs = 2
useOMP = 1
numthreads = 2
compileTest = 0
doVis = 0
analysisRoutine = Examples/Tests/SingleParticle/analysis_bilinear_filter.py
tolerance = 1.e-14

[Langmuir_multi]
buildDir = .
inputFile = Examples/Tests/Langmuir/inputs_3d_multi_rt
runtime_params = warpx.do_dynamic_scheduling=0
dim = 3
addToCompileString =
restartTest = 0
useMPI = 1
numprocs = 2
useOMP = 1
numthreads = 2
compileTest = 0
doVis = 0
compareParticles = 1
particleTypes = electrons positrons
analysisRoutine = Examples/Tests/Langmuir/analysis_langmuir_multi.py
analysisOutputImage = langmuir_multi_analysis.png
tolerance = 1.e-14

[Langmuir_multi_single_precision]
buildDir = .
inputFile = Examples/Tests/Langmuir/inputs_3d_multi_rt
runtime_params = warpx.do_dynamic_scheduling=0
dim = 3
addToCompileString = PRECISION=FLOAT USE_SINGLE_PRECISION_PARTICLES=TRUE
restartTest = 0
useMPI = 1
numprocs = 2
useOMP = 1
numthreads = 2
compileTest = 0
doVis = 0
compareParticles = 1
particleTypes = electrons positrons
analysisRoutine = Examples/Tests/Langmuir/analysis_langmuir_multi.py
analysisOutputImage = langmuir_multi_analysis.png
tolerance = 1.0e-4

[Langmuir_multi_nodal]
buildDir = .
inputFile = Examples/Tests/Langmuir/inputs_3d_multi_rt
runtime_params = warpx.do_dynamic_scheduling=0 warpx.do_nodal=1 algo.current_deposition=direct
dim = 3
addToCompileString =
restartTest = 0
useMPI = 1
numprocs = 2
useOMP = 1
numthreads = 2
compileTest = 0
doVis = 0
compareParticles = 1
particleTypes = electrons positrons
analysisRoutine = Examples/Tests/Langmuir/analysis_langmuir_multi.py
analysisOutputImage = langmuir_multi_analysis.png
tolerance = 1.e-14

[Langmuir_multi_psatd]
buildDir = .
inputFile = Examples/Tests/Langmuir/inputs_3d_multi_rt
runtime_params = algo.maxwell_solver=psatd psatd.fftw_plan_measure=0 warpx.cfl = 0.5773502691896258
dim = 3
addToCompileString = USE_PSATD=TRUE
restartTest = 0
useMPI = 1
numprocs = 2
useOMP = 1
numthreads = 1
compileTest = 0
doVis = 0
compareParticles = 1
particleTypes = electrons positrons
analysisRoutine = Examples/Tests/Langmuir/analysis_langmuir_multi.py
analysisOutputImage = langmuir_multi_analysis.png
tolerance = 5.e-11

[Langmuir_multi_psatd_current_correction]
buildDir = .
inputFile = Examples/Tests/Langmuir/inputs_3d_multi_rt
runtime_params = algo.maxwell_solver=psatd algo.current_deposition=esirkepov psatd.fftw_plan_measure=0 psatd.periodic_single_box_fft=1 psatd.current_correction=1 diag1.fields_to_plot = Ex Ey Ez Bx By Bz jx jy jz part_per_cell rho divE warpx.cfl = 0.5773502691896258
dim = 3
addToCompileString = USE_PSATD=TRUE
restartTest = 0
useMPI = 1
numprocs = 1
useOMP = 1
numthreads = 1
compileTest = 0
doVis = 0
compareParticles = 1
tolerance = 5.e-11
particleTypes = electrons positrons
analysisRoutine = Examples/Tests/Langmuir/analysis_langmuir_multi.py
analysisOutputImage = langmuir_multi_analysis.png

[Langmuir_multi_psatd_current_correction_nodal]
buildDir = .
inputFile = Examples/Tests/Langmuir/inputs_3d_multi_rt
runtime_params = algo.maxwell_solver=psatd algo.current_deposition=direct psatd.fftw_plan_measure=0 psatd.periodic_single_box_fft=1 psatd.current_correction=1 warpx.do_nodal=1 diag1.fields_to_plot = Ex Ey Ez Bx By Bz jx jy jz part_per_cell rho divE warpx.cfl = 0.5773502691896258
dim = 3
addToCompileString = USE_PSATD=TRUE
restartTest = 0
useMPI = 1
numprocs = 1
useOMP = 1
numthreads = 1
compileTest = 0
doVis = 0
compareParticles = 1
tolerance = 5.e-11
particleTypes = electrons positrons
analysisRoutine = Examples/Tests/Langmuir/analysis_langmuir_multi.py
analysisOutputImage = langmuir_multi_analysis.png

[Langmuir_multi_psatd_Vay_deposition]
buildDir = .
inputFile = Examples/Tests/Langmuir/inputs_3d_multi_rt
runtime_params = algo.maxwell_solver=psatd psatd.fftw_plan_measure=0 psatd.periodic_single_box_fft=1 algo.current_deposition=vay diag1.fields_to_plot = Ex Ey Ez jx jy jz part_per_cell rho divE warpx.cfl = 0.5773502691896258
dim = 3
addToCompileString = USE_PSATD=TRUE
restartTest = 0
useMPI = 1
numprocs = 1
useOMP = 1
numthreads = 1
compileTest = 0
doVis = 0
compareParticles = 1
tolerance = 5.e-11
particleTypes = electrons positrons
analysisRoutine = Examples/Tests/Langmuir/analysis_langmuir_multi.py
analysisOutputImage = langmuir_multi_analysis.png

[Langmuir_multi_psatd_Vay_deposition_nodal]
buildDir = .
inputFile = Examples/Tests/Langmuir/inputs_3d_multi_rt
runtime_params = algo.maxwell_solver=psatd warpx.do_nodal=1 psatd.fftw_plan_measure=0 psatd.periodic_single_box_fft=1 algo.current_deposition=vay diag1.fields_to_plot = Ex Ey Ez jx jy jz part_per_cell rho divE warpx.cfl = 0.5773502691896258
dim = 3
addToCompileString = USE_PSATD=TRUE
restartTest = 0
useMPI = 1
numprocs = 1
useOMP = 1
numthreads = 1
compileTest = 0
doVis = 0
compareParticles = 1
tolerance = 5.e-11
particleTypes = electrons positrons
analysisRoutine = Examples/Tests/Langmuir/analysis_langmuir_multi.py
analysisOutputImage = langmuir_multi_analysis.png

[Langmuir_multi_psatd_momentum_conserving]
buildDir = .
inputFile = Examples/Tests/Langmuir/inputs_3d_multi_rt
runtime_params = algo.maxwell_solver=psatd psatd.fftw_plan_measure=0 algo.field_gathering=momentum-conserving warpx.cfl = 0.5773502691896258
dim = 3
addToCompileString = USE_PSATD=TRUE
restartTest = 0
useMPI = 1
numprocs = 2
useOMP = 1
numthreads = 1
compileTest = 0
doVis = 0
compareParticles = 1
particleTypes = electrons positrons
analysisRoutine = Examples/Tests/Langmuir/analysis_langmuir_multi.py
analysisOutputImage = langmuir_multi_analysis.png
tolerance = 5.e-11

[Langmuir_multi_psatd_nodal]
buildDir = .
inputFile = Examples/Tests/Langmuir/inputs_3d_multi_rt
runtime_params = algo.maxwell_solver=psatd psatd.fftw_plan_measure=0 warpx.do_dynamic_scheduling=0 warpx.do_nodal=1 algo.current_deposition=direct warpx.cfl = 0.5773502691896258
dim = 3
addToCompileString = USE_PSATD=TRUE
restartTest = 0
useMPI = 1
numprocs = 2
useOMP = 1
numthreads = 1
compileTest = 0
doVis = 0
compareParticles = 1
particleTypes = electrons positrons
analysisRoutine = Examples/Tests/Langmuir/analysis_langmuir_multi.py
analysisOutputImage = langmuir_multi_analysis.png
tolerance = 5.e-11

[Langmuir_multi_psatd_single_precision]
buildDir = .
inputFile = Examples/Tests/Langmuir/inputs_3d_multi_rt
runtime_params = algo.maxwell_solver=psatd psatd.fftw_plan_measure=0  warpx.cfl = 0.5773502691896258
dim = 3
addToCompileString = USE_PSATD=TRUE PRECISION=FLOAT USE_SINGLE_PRECISION_PARTICLES=TRUE
restartTest = 0
useMPI = 1
numprocs = 2
useOMP = 1
numthreads = 1
compileTest = 0
doVis = 0
compareParticles = 1
particleTypes = electrons positrons
analysisRoutine = Examples/Tests/Langmuir/analysis_langmuir_multi.py
analysisOutputImage = langmuir_multi_analysis.png
tolerance = 5.e-7

[Langmuir_multi_2d_nodal]
buildDir = .
inputFile = Examples/Tests/Langmuir/inputs_2d_multi_rt
runtime_params = warpx.do_nodal=1 algo.current_deposition=direct diag1.electrons.variables=w ux uy uz diag1.positrons.variables=w ux uy uz
dim = 2
addToCompileString =
restartTest = 0
useMPI = 1
numprocs = 2
useOMP = 1
numthreads = 1
compileTest = 0
doVis = 0
compareParticles = 1
particleTypes = electrons positrons
analysisRoutine = Examples/Tests/Langmuir/analysis_langmuir_multi_2d.py
analysisOutputImage = langmuir_multi_2d_analysis.png
tolerance = 1.e-14

[Langmuir_multi_2d_psatd]
buildDir = .
inputFile = Examples/Tests/Langmuir/inputs_2d_multi_rt
runtime_params = algo.maxwell_solver=psatd psatd.fftw_plan_measure=0 diag1.electrons.variables=w ux uy uz diag1.positrons.variables=w ux uy uz diag1.fields_to_plot=Ex Ey Ez jx jy jz part_per_cell warpx.cfl = 0.7071067811865475
dim = 2
addToCompileString = USE_PSATD=TRUE
restartTest = 0
useMPI = 1
numprocs = 2
useOMP = 1
numthreads = 1
compileTest = 0
doVis = 0
compareParticles = 1
particleTypes = electrons positrons
analysisRoutine = Examples/Tests/Langmuir/analysis_langmuir_multi_2d.py
analysisOutputImage = langmuir_multi_2d_analysis.png
tolerance = 1.e-14

[Langmuir_multi_2d_psatd_momentum_conserving]
buildDir = .
inputFile = Examples/Tests/Langmuir/inputs_2d_multi_rt
runtime_params = algo.maxwell_solver=psatd algo.field_gathering=momentum-conserving psatd.fftw_plan_measure=0 diag1.electrons.variables=w ux uy uz diag1.positrons.variables=w ux uy uz diag1.fields_to_plot=Ex Ey Ez jx jy jz part_per_cell warpx.cfl = 0.7071067811865475
dim = 2
addToCompileString = USE_PSATD=TRUE
restartTest = 0
useMPI = 1
numprocs = 2
useOMP = 1
numthreads = 1
compileTest = 0
doVis = 0
compareParticles = 1
particleTypes = electrons positrons
analysisRoutine = Examples/Tests/Langmuir/analysis_langmuir_multi_2d.py
analysisOutputImage = langmuir_multi_2d_analysis.png
tolerance = 1.e-14

[Langmuir_multi_2d_psatd_current_correction]
buildDir = .
inputFile = Examples/Tests/Langmuir/inputs_2d_multi_rt
runtime_params = algo.maxwell_solver=psatd amr.max_grid_size=128 algo.current_deposition=esirkepov psatd.fftw_plan_measure=0 psatd.periodic_single_box_fft=1 psatd.current_correction=1 diag1.electrons.variables=w ux uy uz diag1.positrons.variables=w ux uy uz diag1.fields_to_plot =Ex Ey Ez jx jy jz part_per_cell rho divE warpx.cfl = 0.7071067811865475
dim = 2
addToCompileString = USE_PSATD=TRUE
restartTest = 0
useMPI = 1
numprocs = 1
useOMP = 1
numthreads = 1
compileTest = 0
doVis = 0
compareParticles = 1
particleTypes = electrons positrons
analysisRoutine = Examples/Tests/Langmuir/analysis_langmuir_multi_2d.py
analysisOutputImage = langmuir_multi_2d_analysis.png

[Langmuir_multi_2d_psatd_current_correction_nodal]
buildDir = .
inputFile = Examples/Tests/Langmuir/inputs_2d_multi_rt
runtime_params = algo.maxwell_solver=psatd amr.max_grid_size=128 algo.current_deposition=direct psatd.fftw_plan_measure=0 psatd.periodic_single_box_fft=1 psatd.current_correction=1 warpx.do_nodal=1 diag1.electrons.variables=w ux uy uz diag1.positrons.variables=w ux uy uz diag1.fields_to_plot =Ex Ey Ez jx jy jz part_per_cell rho divE warpx.cfl = 0.7071067811865475
dim = 2
addToCompileString = USE_PSATD=TRUE
restartTest = 0
useMPI = 1
numprocs = 1
useOMP = 1
numthreads = 1
compileTest = 0
doVis = 0
compareParticles = 1
particleTypes = electrons positrons
analysisRoutine = Examples/Tests/Langmuir/analysis_langmuir_multi_2d.py
analysisOutputImage = langmuir_multi_2d_analysis.png

[Langmuir_multi_2d_psatd_Vay_deposition]
buildDir = .
inputFile = Examples/Tests/Langmuir/inputs_2d_multi_rt
runtime_params = algo.maxwell_solver=psatd amr.max_grid_size=128 psatd.fftw_plan_measure=0 psatd.periodic_single_box_fft=1 algo.current_deposition=vay diag1.electrons.variables=w ux uy uz diag1.positrons.variables=w ux uy uz diag1.fields_to_plot = Ex Ey Ez jx jy jz part_per_cell rho divE warpx.cfl = 0.7071067811865475
dim = 2
addToCompileString = USE_PSATD=TRUE
restartTest = 0
useMPI = 1
numprocs = 1
useOMP = 1
numthreads = 1
compileTest = 0
doVis = 0
compareParticles = 1
particleTypes = electrons positrons
analysisRoutine = Examples/Tests/Langmuir/analysis_langmuir_multi_2d.py
analysisOutputImage = langmuir_multi_2d_analysis.png

[Langmuir_multi_2d_psatd_Vay_deposition_nodal]
buildDir = .
inputFile = Examples/Tests/Langmuir/inputs_2d_multi_rt
runtime_params = algo.maxwell_solver=psatd amr.max_grid_size=128 warpx.do_nodal=1 psatd.fftw_plan_measure=0 psatd.periodic_single_box_fft=1 algo.current_deposition=vay diag1.electrons.variables=w ux uy uz diag1.positrons.variables=w ux uy uz diag1.fields_to_plot = Ex Ey Ez jx jy jz part_per_cell rho divE warpx.cfl = 0.7071067811865475
dim = 2
addToCompileString = USE_PSATD=TRUE
restartTest = 0
useMPI = 1
numprocs = 1
useOMP = 1
numthreads = 1
compileTest = 0
doVis = 0
compareParticles = 1
particleTypes = electrons positrons
analysisRoutine = Examples/Tests/Langmuir/analysis_langmuir_multi_2d.py
analysisOutputImage = langmuir_multi_2d_analysis.png

[Langmuir_multi_2d_psatd_nodal]
buildDir = .
inputFile = Examples/Tests/Langmuir/inputs_2d_multi_rt
runtime_params = algo.maxwell_solver=psatd psatd.fftw_plan_measure=0 warpx.do_nodal=1 algo.current_deposition=direct diag1.electrons.variables=w ux uy uz diag1.positrons.variables=w ux uy uz diag1.fields_to_plot=Ex Ey Ez jx jy jz part_per_cell warpx.cfl = 0.7071067811865475
dim = 2
addToCompileString = USE_PSATD=TRUE
restartTest = 0
useMPI = 1
numprocs = 2
useOMP = 1
numthreads = 1
compileTest = 0
doVis = 0
compareParticles = 1
particleTypes = electrons positrons
analysisRoutine = Examples/Tests/Langmuir/analysis_langmuir_multi_2d.py
analysisOutputImage = langmuir_multi_2d_analysis.png
tolerance = 1.e-14

[Langmuir_multi_rz]
buildDir = .
inputFile = Examples/Tests/Langmuir/inputs_2d_multi_rz_rt
runtime_params = diag1.electrons.variables=w ux uy uz diag1.ions.variables=w ux uy uz diag1.dump_rz_modes=0
dim = 2
addToCompileString = USE_RZ=TRUE
restartTest = 0
useMPI = 1
numprocs = 2
useOMP = 1
numthreads = 2
compileTest = 0
doVis = 0
compareParticles = 1
particleTypes = electrons ions
analysisRoutine = Examples/Tests/Langmuir/analysis_langmuir_multi_rz.py
analysisOutputImage = Langmuir_multi_rz_analysis.png
aux1File = Regression/PostProcessingUtils/post_processing_utils.py
tolerance = 1.e-14

[Langmuir_multi_rz_psatd]
buildDir = .
inputFile = Examples/Tests/Langmuir/inputs_2d_multi_rz_rt
runtime_params = algo.maxwell_solver=psatd diag1.electrons.variables=w ux uy uz diag1.ions.variables=w ux uy uz diag1.dump_rz_modes=0 algo.current_deposition=direct warpx.do_dive_cleaning=0 psatd.update_with_rho=1
dim = 2
addToCompileString = USE_RZ=TRUE USE_PSATD=TRUE BLAS_LIB=-lblas LAPACK_LIB=-llapack
restartTest = 0
useMPI = 1
numprocs = 2
useOMP = 1
numthreads = 2
compileTest = 0
doVis = 0
compareParticles = 1
particleTypes = electrons ions
analysisRoutine = Examples/Tests/Langmuir/analysis_langmuir_multi_rz.py
analysisOutputImage = Langmuir_multi_rz_psatd_analysis.png
aux1File = Regression/PostProcessingUtils/post_processing_utils.py
tolerance = 1.e-14

[Langmuir_multi_rz_psatd_current_correction]
buildDir = .
inputFile = Examples/Tests/Langmuir/inputs_2d_multi_rz_rt
runtime_params = algo.maxwell_solver=psatd diag1.electrons.variables=w ux uy uz diag1.ions.variables=w ux uy uz diag1.dump_rz_modes=0 algo.current_deposition=direct warpx.do_dive_cleaning=0 amr.max_grid_size=128 psatd.periodic_single_box_fft=1 psatd.current_correction=1 diag1.fields_to_plot=jx jz Ex Ez By rho divE
dim = 2
addToCompileString = USE_RZ=TRUE USE_PSATD=TRUE BLAS_LIB=-lblas LAPACK_LIB=-llapack
restartTest = 0
useMPI = 1
numprocs = 1
useOMP = 1
numthreads = 2
compileTest = 0
doVis = 0
compareParticles = 1
particleTypes = electrons ions
analysisRoutine = Examples/Tests/Langmuir/analysis_langmuir_multi_rz.py
analysisOutputImage = Langmuir_multi_rz_psatd_analysis.png
aux1File = Regression/PostProcessingUtils/post_processing_utils.py
tolerance = 1.e-14

[Python_Langmuir_rz_multimode]
buildDir = .
inputFile = Examples/Tests/Langmuir/PICMI_inputs_langmuir_rz_multimode_analyze.py
runtime_params =
customRunCmd = python PICMI_inputs_langmuir_rz_multimode_analyze.py
dim = 2
addToCompileString = USE_PYTHON_MAIN=TRUE USE_RZ=TRUE PYINSTALLOPTIONS="--user --prefix="
restartTest = 0
useMPI = 1
numprocs = 2
useOMP = 1
numthreads = 1
compileTest = 0
doVis = 0
compareParticles = 1
particleTypes = electrons protons
analysisRoutine = Examples/analysis_default_regression.py
tolerance = 1.e-14

[LaserInjection]
buildDir = .
inputFile = Examples/Modules/laser_injection/inputs_3d_rt
runtime_params = max_step=20
dim = 3
addToCompileString =
restartTest = 0
useMPI = 1
numprocs = 2
useOMP = 1
numthreads = 2
compileTest = 0
doVis = 0
compareParticles = 0
analysisRoutine = Examples/Modules/laser_injection/analysis_laser.py
analysisOutputImage = laser_analysis.png
tolerance = 1.e-14

[LaserInjection_2d]
buildDir = .
inputFile = Examples/Modules/laser_injection/inputs_2d_rt
runtime_params = warpx.do_dynamic_scheduling=0 warpx.serialize_ics=1
dim = 2
addToCompileString =
restartTest = 0
useMPI = 1
numprocs = 2
useOMP = 1
numthreads = 2
compileTest = 0
doVis = 0
compareParticles = 0
analysisRoutine = Examples/Modules/laser_injection/analysis_2d.py
tolerance = 1.e-14

[LaserAcceleration]
buildDir = .
inputFile = Examples/Physics_applications/laser_acceleration/inputs_3d
runtime_params = warpx.do_dynamic_scheduling=0 amr.n_cell=32 32 256 max_step=100 electrons.zmin=0.e-6 warpx.serialize_ics=1
dim = 3
addToCompileString =
restartTest = 0
useMPI = 1
numprocs = 2
useOMP = 1
numthreads = 2
compileTest = 0
doVis = 0
compareParticles = 1
particleTypes = electrons
analysisRoutine = Examples/analysis_default_regression.py
tolerance = 1.e-14

[subcyclingMR]
buildDir = .
inputFile = Examples/Tests/subcycling/inputs_2d
runtime_params = warpx.serialize_ics=1 warpx.do_dynamic_scheduling=0
dim = 2
addToCompileString =
restartTest = 0
useMPI = 1
numprocs = 2
useOMP = 1
numthreads = 2
compileTest = 0
doVis = 0
compareParticles = 0
analysisRoutine = Examples/analysis_default_regression.py
tolerance = 1.e-10

[LaserAccelerationMR]
buildDir = .
inputFile = Examples/Physics_applications/laser_acceleration/inputs_2d
runtime_params = amr.max_level=1 max_step=200 warpx.serialize_ics=1 warpx.fine_tag_lo=-5.e-6 -35.e-6 warpx.fine_tag_hi=5.e-6 -25.e-6
dim = 2
addToCompileString =
restartTest = 0
useMPI = 1
numprocs = 2
useOMP = 1
numthreads = 2
compileTest = 0
doVis = 0
compareParticles = 1
particleTypes = electrons beam
analysisRoutine = Examples/analysis_default_regression.py
tolerance = 1.e-14
particle_tolerance = 1e-14

[PlasmaAccelerationMR]
buildDir = .
inputFile = Examples/Physics_applications/plasma_acceleration/inputs_2d
runtime_params = amr.max_level=1 amr.n_cell=32 512 max_step=400 warpx.serialize_ics=1 warpx.do_dynamic_scheduling=0
dim = 2
addToCompileString =
restartTest = 0
useMPI = 1
numprocs = 2
useOMP = 1
numthreads = 2
compileTest = 0
doVis = 0
compareParticles = 1
particleTypes = beam driver plasma_e
analysisRoutine = Examples/analysis_default_regression.py
tolerance = 1.e-12
particle_tolerance = 1.e-12

[Python_Langmuir]
buildDir = .
inputFile = Examples/Tests/Langmuir/PICMI_inputs_langmuir_rt.py
runtime_params =
customRunCmd = python PICMI_inputs_langmuir_rt.py
dim = 3
addToCompileString = USE_PYTHON_MAIN=TRUE PYINSTALLOPTIONS="--user --prefix="
restartTest = 0
useMPI = 1
numprocs = 1
useOMP = 1
numthreads = 1
compileTest = 0
doVis = 0
compareParticles = 1
particleTypes = electrons
analysisRoutine = Examples/analysis_default_regression.py
tolerance = 1.e-14

[uniform_plasma_restart]
buildDir = .
inputFile = Examples/Physics_applications/uniform_plasma/inputs_3d
runtime_params = chk.file_prefix=uniform_plasma_restart_chk
dim = 3
addToCompileString =
restartTest = 1
restartFileNum = 6
useMPI = 1
numprocs = 2
useOMP = 1
numthreads = 2
compileTest = 0
doVis = 0
compareParticles = 0
particleTypes = electrons
tolerance = 1.e-14

[restart]
buildDir = .
inputFile = Examples/Tests/restart/inputs
runtime_params = chk.file_prefix=restart_chk
dim = 3
addToCompileString =
restartTest = 1
restartFileNum = 5
useMPI = 1
numprocs = 2
useOMP = 1
numthreads = 2
compileTest = 0
doVis = 0
compareParticles = 0
particleTypes = beam
analysisRoutine = Examples/Tests/restart/analysis_restart.py
tolerance = 1.e-14

[space_charge_initialization_2d]
buildDir = .
inputFile = Examples/Modules/space_charge_initialization/inputs_3d
dim = 2
addToCompileString =
restartTest = 0
useMPI = 1
numprocs = 2
useOMP = 1
numthreads = 2
compileTest = 0
doVis = 0
compareParticles = 0
runtime_params = warpx.do_dynamic_scheduling=0
analysisRoutine = Examples/Modules/space_charge_initialization/analysis.py
analysisOutputImage = Comparison.png
tolerance = 1.e-14

[space_charge_initialization]
buildDir = .
inputFile = Examples/Modules/space_charge_initialization/inputs_3d
dim = 3
addToCompileString =
restartTest = 0
useMPI = 1
numprocs = 2
useOMP = 1
numthreads = 2
compileTest = 0
doVis = 0
compareParticles = 0
runtime_params = warpx.do_dynamic_scheduling=0
analysisRoutine = Examples/Modules/space_charge_initialization/analysis.py
analysisOutputImage = Comparison.png
tolerance = 1.e-14

[relativistic_space_charge_initialization]
buildDir = .
inputFile = Examples/Modules/relativistic_space_charge_initialization/inputs_3d
dim = 3
addToCompileString =
restartTest = 0
useMPI = 1
numprocs = 2
useOMP = 1
numthreads = 2
compileTest = 0
doVis = 0
compareParticles = 0
runtime_params = warpx.do_dynamic_scheduling=0
analysisRoutine = Examples/Modules/relativistic_space_charge_initialization/analysis.py
analysisOutputImage = Comparison.png
tolerance = 1.e-14

[parabolic_channel_initialization_2d_single_precision]
buildDir = .
inputFile = Examples/Tests/initial_plasma_profile/inputs
dim = 2
addToCompileString = PRECISION=FLOAT USE_SINGLE_PRECISION_PARTICLES=TRUE
restartTest = 0
useMPI = 1
numprocs = 2
useOMP = 1
numthreads = 2
compileTest = 0
doVis = 0
compareParticles = 0
runtime_params = warpx.do_dynamic_scheduling=0
analysisRoutine = Examples/Tests/initial_plasma_profile/analysis.py
tolerance = 1.e-14

[divb_cleaning_3d]
buildDir = .
inputFile = Examples/Tests/divb_cleaning/inputs_3d
runtime_params =
dim = 3
addToCompileString =
restartTest = 0
useMPI = 1
numprocs = 2
useOMP = 1
numthreads = 1
compileTest = 0
doVis = 0
compareParticles = 0
analysisRoutine = Examples/Tests/divb_cleaning/analysis.py
tolerance = 1.e-14

[dive_cleaning_2d]
buildDir = .
inputFile = Examples/Modules/dive_cleaning/inputs_3d
dim = 2
addToCompileString =
restartTest = 0
useMPI = 1
numprocs = 2
useOMP = 1
numthreads = 2
compileTest = 0
doVis = 0
compareParticles = 0
runtime_params = warpx.do_dynamic_scheduling=0 diag1.file_prefix=dive_cleaning_2d_plt
analysisRoutine = Examples/Modules/dive_cleaning/analysis.py
analysisOutputImage = Comparison.png
tolerance = 1.e-14

[dive_cleaning_3d]
buildDir = .
inputFile = Examples/Modules/dive_cleaning/inputs_3d
dim = 3
addToCompileString =
restartTest = 0
useMPI = 1
numprocs = 2
useOMP = 1
numthreads = 2
compileTest = 0
doVis = 0
compareParticles = 0
runtime_params = warpx.do_dynamic_scheduling=0 diag1.file_prefix=dive_cleaning_3d_plt
analysisRoutine = Examples/Modules/dive_cleaning/analysis.py
analysisOutputImage = Comparison.png
tolerance = 1.e-14

[particles_in_pml_2d]
buildDir = .
inputFile = Examples/Tests/particles_in_PML/inputs_2d
runtime_params =
dim = 2
addToCompileString =
restartTest = 0
useMPI = 1
numprocs = 2
useOMP = 1
numthreads = 1
compileTest = 0
doVis = 0
compareParticles = 0
analysisRoutine = Examples/Tests/particles_in_PML/analysis_particles_in_pml.py
tolerance = 1.e-14


[particles_in_pml_2d_MR]
buildDir = .
inputFile = Examples/Tests/particles_in_PML/inputs_mr_2d
runtime_params =
dim = 2
addToCompileString =
restartTest = 0
useMPI = 1
numprocs = 2
useOMP = 1
numthreads = 1
compileTest = 0
doVis = 0
compareParticles = 0
analysisRoutine = Examples/Tests/particles_in_PML/analysis_particles_in_pml.py
tolerance = 1.e-14

[particles_in_pml]
buildDir = .
inputFile = Examples/Tests/particles_in_PML/inputs_3d
runtime_params =
dim = 3
addToCompileString =
restartTest = 0
useMPI = 1
numprocs = 2
useOMP = 1
numthreads = 2
compileTest = 0
doVis = 0
compareParticles = 0
analysisRoutine = Examples/Tests/particles_in_PML/analysis_particles_in_pml.py
tolerance = 1.e-14


[particles_in_pml_3d_MR]
buildDir = .
inputFile = Examples/Tests/particles_in_PML/inputs_mr_3d
runtime_params =
dim = 3
addToCompileString =
restartTest = 0
useMPI = 1
numprocs = 2
useOMP = 1
numthreads = 2
compileTest = 0
doVis = 0
compareParticles = 0
analysisRoutine = Examples/Tests/particles_in_PML/analysis_particles_in_pml.py
tolerance = 1.e-14

[photon_pusher]
buildDir = .
inputFile = Examples/Tests/photon_pusher/inputs_3d
runtime_params = diag1.file_prefix=photon_pusher_plt
dim = 3
addToCompileString =
restartTest = 0
useMPI = 1
numprocs = 2
useOMP = 1
numthreads = 2
compileTest = 0
doVis = 0
compareParticles = 0
analysisRoutine = Examples/Tests/photon_pusher/analysis_photon_pusher.py
tolerance = 1.e-14

[radiation_reaction]
buildDir = .
inputFile = Examples/Tests/radiation_reaction/test_const_B_analytical/inputs_3d
runtime_params =
dim = 3
addToCompileString =
restartTest = 0
useMPI = 1
numprocs = 2
useOMP = 1
numthreads = 2
compileTest = 0
doVis = 0
compareParticles = 0
analysisRoutine =  Examples/Tests/radiation_reaction/test_const_B_analytical/analysis_classicalRR.py
tolerance = 1.e-14

[qed_breit_wheeler_2d]
buildDir = .
inputFile = Examples/Modules/qed/breit_wheeler/inputs_2d
aux1File = Examples/Modules/qed/breit_wheeler/analysis_core.py
runtime_params =
dim = 2
addToCompileString = QED=TRUE
restartTest = 0
useMPI = 1
numprocs = 2
useOMP = 1
numthreads = 2
compileTest = 0
doVis = 0
compareParticles = 0
analysisRoutine = Examples/Modules/qed/breit_wheeler/analysis_yt.py
tolerance = 1.e-14

[qed_breit_wheeler_3d]
buildDir = .
inputFile = Examples/Modules/qed/breit_wheeler/inputs_3d
aux1File = Examples/Modules/qed/breit_wheeler/analysis_core.py
runtime_params =
dim = 3
addToCompileString = QED=TRUE
restartTest = 0
useMPI = 1
numprocs = 2
useOMP = 1
numthreads = 1
compileTest = 0
doVis = 0
compareParticles = 0
analysisRoutine = Examples/Modules/qed/breit_wheeler/analysis_yt.py
tolerance = 1.e-14

[qed_breit_wheeler_2d_opmd]
buildDir = .
inputFile = Examples/Modules/qed/breit_wheeler/inputs_2d
aux1File = Examples/Modules/qed/breit_wheeler/analysis_core.py
runtime_params = diag1.format = openpmd
dim = 2
addToCompileString = QED=TRUE USE_OPENPMD=TRUE
restartTest = 0
useMPI = 1
numprocs = 2
useOMP = 1
numthreads = 2
compileTest = 0
doVis = 0
compareParticles = 0
analysisRoutine = Examples/Modules/qed/breit_wheeler/analysis_opmd.py
tolerance = 1.e-14

[qed_breit_wheeler_3d_opmd]
buildDir = .
inputFile = Examples/Modules/qed/breit_wheeler/inputs_3d
aux1File = Examples/Modules/qed/breit_wheeler/analysis_core.py
runtime_params = diag1.format = openpmd
dim = 3
addToCompileString = QED=TRUE USE_OPENPMD=TRUE
restartTest = 0
useMPI = 1
numprocs = 2
useOMP = 1
numthreads = 1
compileTest = 0
doVis = 0
compareParticles = 0
analysisRoutine = Examples/Modules/qed/breit_wheeler/analysis_opmd.py
tolerance = 1.e-14

[qed_quantum_sync_2d]
buildDir = .
inputFile = Examples/Modules/qed/quantum_synchrotron/inputs_2d
runtime_params =
dim = 2
addToCompileString = QED=TRUE
restartTest = 0
useMPI = 1
numprocs = 2
useOMP = 1
numthreads = 2
compileTest = 0
doVis = 0
compareParticles = 0
analysisRoutine = Examples/Modules/qed/quantum_synchrotron/analysis.py
tolerance = 1.e-14

[qed_quantum_sync_3d]
buildDir = .
inputFile = Examples/Modules/qed/quantum_synchrotron/inputs_3d
runtime_params =
dim = 3
addToCompileString = QED=TRUE
restartTest = 0
useMPI = 1
numprocs = 2
useOMP = 1
numthreads = 2
compileTest = 0
doVis = 0
compareParticles = 0
analysisRoutine = Examples/Modules/qed/quantum_synchrotron/analysis.py
tolerance = 1.e-14

[qed_schwinger1]
buildDir = .
inputFile = Examples/Modules/qed/schwinger/inputs_3d_schwinger
runtime_params = warpx.E_external_grid = 1.e16 0 0 warpx.B_external_grid = 16792888.570516706 5256650.141557486 18363530.799561853
dim = 3
addToCompileString = QED=TRUE
restartTest = 0
useMPI = 1
numprocs = 2
useOMP = 1
numthreads = 2
compileTest = 0
doVis = 0
analysisRoutine = Examples/Modules/qed/schwinger/analysis_schwinger.py
tolerance = 1.e-14

[qed_schwinger2]
buildDir = .
inputFile = Examples/Modules/qed/schwinger/inputs_3d_schwinger
runtime_params = warpx.E_external_grid = 1.e18 0 0 warpx.B_external_grid = 1679288857.0516706 525665014.1557486 1836353079.9561853 qed_schwinger.xmin = -2.5e-7 qed_schwinger.xmax = 2.49e-7
dim = 3
addToCompileString = QED=TRUE
restartTest = 0
useMPI = 1
numprocs = 2
useOMP = 1
numthreads = 2
compileTest = 0
doVis = 0
analysisRoutine = Examples/Modules/qed/schwinger/analysis_schwinger.py
tolerance = 1.e-14

[qed_schwinger3]
buildDir = .
inputFile = Examples/Modules/qed/schwinger/inputs_3d_schwinger
runtime_params = warpx.E_external_grid = 0 1.090934525450495e+17 0
dim = 3
addToCompileString = QED=TRUE
restartTest = 0
useMPI = 1
numprocs = 2
useOMP = 1
numthreads = 2
compileTest = 0
doVis = 0
analysisRoutine = Examples/Modules/qed/schwinger/analysis_schwinger.py
tolerance = 1.e-14

[qed_schwinger4]
buildDir = .
inputFile = Examples/Modules/qed/schwinger/inputs_3d_schwinger
runtime_params = warpx.E_external_grid = 0 0 2.5e+20 warpx.B_external_grid = 0 833910140000. 0 qed_schwinger.ymin = -2.5e-7 qed_schwinger.zmax = 2.49e-7
dim = 3
addToCompileString = QED=TRUE
restartTest = 0
useMPI = 1
numprocs = 2
useOMP = 1
numthreads = 2
compileTest = 0
doVis = 0
analysisRoutine = Examples/Modules/qed/schwinger/analysis_schwinger.py
tolerance = 1.e-14

[particle_pusher]
buildDir = .
inputFile = Examples/Tests/particle_pusher/inputs_3d
runtime_params =
dim = 3
addToCompileString =
restartTest = 0
useMPI = 1
numprocs = 1
useOMP = 1
numthreads = 1
compileTest = 0
doVis = 0
compareParticles = 0
analysisRoutine =  Examples/Tests/particle_pusher/analysis_pusher.py
tolerance = 1.e-14

[Python_gaussian_beam]
buildDir = .
inputFile = Examples/Modules/gaussian_beam/PICMI_inputs_gaussian_beam.py
customRunCmd = python PICMI_inputs_gaussian_beam.py
runtime_params =
dim = 3
addToCompileString = USE_PYTHON_MAIN=TRUE PYINSTALLOPTIONS="--user --prefix="
restartTest = 0
useMPI = 1
numprocs = 2
useOMP = 1
numthreads = 1
compileTest = 0
doVis = 0
compareParticles = 1
particleTypes = electrons
analysisRoutine = Examples/analysis_default_regression.py
tolerance = 1.e-14

[PlasmaAccelerationBoost2d]
buildDir = .
inputFile = Examples/Physics_applications/plasma_acceleration/inputs_2d_boost
runtime_params = warpx.do_dynamic_scheduling=0 warpx.serialize_ics=1 amr.n_cell=64 256 max_step=20
dim = 2
addToCompileString =
restartTest = 0
useMPI = 1
numprocs = 2
useOMP = 1
numthreads = 2
compileTest = 0
doVis = 0
analysisRoutine = Examples/analysis_default_regression.py
tolerance = 1.e-14

[Python_PlasmaAcceleration]
buildDir = .
inputFile = Examples/Physics_applications/plasma_acceleration/PICMI_inputs_plasma_acceleration.py
runtime_params =
customRunCmd = python PICMI_inputs_plasma_acceleration.py
dim = 3
addToCompileString = USE_PYTHON_MAIN=TRUE PYINSTALLOPTIONS="--user --prefix="
restartTest = 0
useMPI = 1
numprocs = 2
useOMP = 1
numthreads = 1
compileTest = 0
doVis = 0
compareParticles = 1
particleTypes = beam
analysisRoutine = Examples/analysis_default_regression.py
tolerance = 1.e-14

[Python_PlasmaAccelerationMR]
buildDir = .
inputFile = Examples/Physics_applications/plasma_acceleration/PICMI_inputs_plasma_acceleration_mr.py
runtime_params =
customRunCmd = python PICMI_inputs_plasma_acceleration_mr.py
dim = 3
addToCompileString = USE_PYTHON_MAIN=TRUE PYINSTALLOPTIONS="--user --prefix="
restartTest = 0
useMPI = 1
numprocs = 2
useOMP = 1
numthreads = 1
compileTest = 0
doVis = 0
compareParticles = 1
particleTypes = beam
analysisRoutine = Examples/analysis_default_regression.py
tolerance = 1.e-14

[PlasmaAccelerationBoost3d]
buildDir = .
inputFile = Examples/Physics_applications/plasma_acceleration/inputs_3d_boost
runtime_params = warpx.do_dynamic_scheduling=0 warpx.serialize_ics=1 amr.n_cell=64 64 128 max_step=5
dim = 3
addToCompileString =
restartTest = 0
useMPI = 1
numprocs = 2
useOMP = 1
numthreads = 2
compileTest = 0
doVis = 0
analysisRoutine = Examples/analysis_default_regression.py
tolerance = 2.e-14

[PlasmaMirror]
buildDir = .
inputFile = Examples/Physics_applications/plasma_mirror/inputs_2d
runtime_params = warpx.do_dynamic_scheduling=0 warpx.serialize_ics=1 amr.n_cell=256 128 max_step=20
dim = 2
addToCompileString =
restartTest = 0
useMPI = 1
numprocs = 2
useOMP = 1
numthreads = 2
compileTest = 0
doVis = 0
analysisRoutine = Examples/analysis_default_regression.py
tolerance = 1.e-14

[LaserIonAcc2d]
buildDir = .
inputFile = Examples/Physics_applications/laser_ion/inputs
runtime_params = warpx.do_dynamic_scheduling=0 warpx.serialize_ics=1 amr.n_cell=384 512 max_step=100
dim = 2
addToCompileString = USE_OPENPMD=TRUE
restartTest = 0
useMPI = 1
numprocs = 2
useOMP = 1
numthreads = 2
compileTest = 0
doVis = 0
analysisRoutine = Examples/analysis_default_regression.py
tolerance = 1.e-14

[momentum-conserving-gather]
buildDir = .
inputFile = Examples/Physics_applications/plasma_acceleration/inputs_2d
runtime_params = amr.max_level=1 amr.n_cell=32 512 max_step=400 warpx.serialize_ics=1 warpx.do_dynamic_scheduling=0 algo.field_gathering=momentum-conserving
dim = 2
addToCompileString =
restartTest = 0
useMPI = 1
numprocs = 2
useOMP = 1
numthreads = 2
compileTest = 0
doVis = 0
compareParticles = 1
particleTypes = beam driver plasma_e
analysisRoutine = Examples/analysis_default_regression.py
tolerance = 1.e-14

[LaserAccelerationRZ]
buildDir = .
inputFile = Examples/Physics_applications/laser_acceleration/inputs_2d_rz
runtime_params = diag1.electrons.variables=w ux uy uz diag1.beam.variables=w ux uy uz max_step=10
dim = 2
addToCompileString = USE_RZ=TRUE
restartTest = 0
useMPI = 1
numprocs = 2
useOMP = 1
numthreads = 1
compileTest = 0
doVis = 0
compareParticles = 1
particleTypes = electrons beam
analysisRoutine = Examples/analysis_default_regression.py
tolerance = 1.e-14

[Python_LaserAccelerationMR]
buildDir = .
inputFile = Examples/Physics_applications/laser_acceleration/PICMI_inputs_laser_acceleration.py
runtime_params =
customRunCmd = python PICMI_inputs_laser_acceleration.py
dim = 3
addToCompileString = USE_PYTHON_MAIN=TRUE PYINSTALLOPTIONS="--user --prefix="
restartTest = 0
useMPI = 1
numprocs = 2
useOMP = 1
numthreads = 1
compileTest = 0
doVis = 0
compareParticles = 1
particleTypes = electrons
analysisRoutine = Examples/analysis_default_regression.py
tolerance = 1.e-14

[Python_Langmuir_2d]
buildDir = .
inputFile = Examples/Tests/Langmuir/PICMI_inputs_langmuir2d.py
runtime_params =
customRunCmd = python PICMI_inputs_langmuir2d.py
dim = 2
addToCompileString = USE_PYTHON_MAIN=TRUE PYINSTALLOPTIONS="--user --prefix="
restartTest = 0
useMPI = 1
numprocs = 2
useOMP = 1
numthreads = 1
compileTest = 0
doVis = 0
compareParticles = 1
particleTypes = electrons
analysisRoutine = Examples/analysis_default_regression.py
tolerance = 1.e-14

[LaserOnFine]
buildDir = .
inputFile = Examples/Tests/laser_on_fine/inputs_2d
runtime_params = max_step=50
dim = 2
addToCompileString =
restartTest = 0
useMPI = 1
numprocs = 2
useOMP = 1
numthreads = 2
compileTest = 0
doVis = 0
analysisRoutine = Examples/analysis_default_regression.py
tolerance = 1.e-14

[Larmor]
buildDir = .
inputFile = Examples/Tests/Larmor/inputs_2d_mr
runtime_params = max_step=10
dim = 2
addToCompileString =
restartTest = 0
useMPI = 1
numprocs = 2
useOMP = 1
numthreads = 2
compileTest = 0
doVis = 0
analysisRoutine = Examples/analysis_default_regression.py
tolerance = 1.e-12

[Uniform_2d]
buildDir = .
inputFile = Examples/Physics_applications/uniform_plasma/inputs_2d
runtime_params =
dim = 2
addToCompileString =
restartTest = 0
useMPI = 1
numprocs = 2
useOMP = 1
numthreads = 2
compileTest = 0
doVis = 0
analysisRoutine = Examples/analysis_default_regression.py
tolerance = 1.e-14

[LaserAccelerationBoost]
buildDir = .
inputFile = Examples/Physics_applications/laser_acceleration/inputs_2d_boost
runtime_params = warpx.do_dynamic_scheduling=0 warpx.serialize_ics=1 amr.n_cell=64 512 max_step=20
dim = 2
addToCompileString =
restartTest = 0
useMPI = 1
numprocs = 2
useOMP = 1
numthreads = 2
compileTest = 0
doVis = 0
analysisRoutine = Examples/analysis_default_regression.py
tolerance = 1.e-14

[LaserInjectionFromTXYEFile]
buildDir = .
inputFile = Examples/Modules/laser_injection_from_file/analysis.py
aux1File = Examples/Modules/laser_injection_from_file/inputs.2d_test_txye
customRunCmd = ./analysis.py
runtime_params = warpx.do_dynamic_scheduling=0
dim = 2
addToCompileString = USE_OPENPMD=FALSE
restartTest = 0
useMPI = 0
useOMP = 1
numthreads = 2
compileTest = 0
selfTest = 1
stSuccessString = Passed
doVis = 0
tolerance = 1.e-14

[collisionXYZ]
buildDir = .
inputFile = Examples/Tests/collision/inputs_3d
runtime_params =
dim = 3
addToCompileString =
restartTest = 0
useMPI = 1
numprocs = 1
useOMP = 1
numthreads = 1
compileTest = 0
doVis = 0
compareParticles = 0
analysisRoutine = Examples/Tests/collision/analysis_collision_3d.py
aux1File = Regression/PostProcessingUtils/post_processing_utils.py
tolerance = 1.e-14

[collisionXZ]
buildDir = .
inputFile = Examples/Tests/collision/inputs_2d
runtime_params =
dim = 2
addToCompileString =
restartTest = 0
useMPI = 1
numprocs = 1
useOMP = 1
numthreads = 1
compileTest = 0
doVis = 0
compareParticles = 0
analysisRoutine = Examples/Tests/collision/analysis_collision_2d.py
aux1File = Regression/PostProcessingUtils/post_processing_utils.py
tolerance = 1.e-14

[Maxwell_Hybrid_QED_solver]
buildDir = .
inputFile = Examples/Tests/Maxwell_Hybrid_QED/inputs_2d
runtime_params = warpx.cfl=0.7071067811865475
dim = 2
addToCompileString = USE_PSATD=TRUE
restartTest = 0
useMPI = 1
numprocs = 2
useOMP = 1
numthreads = 2
compileTest = 0
doVis = 0
analysisRoutine = Examples/Tests/Maxwell_Hybrid_QED/analysis_Maxwell_QED_Hybrid.py
tolerance = 1.e-14

[reduced_diags]
buildDir = .
inputFile = Examples/Tests/reduced_diags/inputs
runtime_params = warpx.do_dynamic_scheduling=0 warpx.serialize_ics=1
dim = 3
addToCompileString =
restartTest = 0
useMPI = 1
numprocs = 2
useOMP = 1
numthreads = 2
compileTest = 0
doVis = 0
compareParticles = 0
analysisRoutine = Examples/Tests/reduced_diags/analysis_reduced_diags.py
tolerance = 1e-12

[reduced_diags_loadbalancecosts_timers]
buildDir = .
inputFile = Examples/Tests/reduced_diags/inputs_loadbalancecosts
runtime_params = warpx.do_dynamic_scheduling=0 warpx.serialize_ics=1 algo.load_balance_costs_update=Timers
tolerance = 1e-12
dim = 3
addToCompileString =
restartTest = 0
useMPI = 1
numprocs = 2
useOMP = 1
numthreads = 2
compileTest = 0
doVis = 0
compareParticles = 0
analysisRoutine = Examples/Tests/reduced_diags/analysis_reduced_diags_loadbalancecosts.py

[reduced_diags_loadbalancecosts_timers_psatd]
buildDir = .
inputFile = Examples/Tests/reduced_diags/inputs_loadbalancecosts
runtime_params = warpx.do_dynamic_scheduling=0 warpx.serialize_ics=1 algo.load_balance_costs_update=Timers
tolerance = 1e-12
dim = 3
addToCompileString = USE_PSATD=TRUE
restartTest = 0
useMPI = 1
numprocs = 2
useOMP = 1
numthreads = 2
compileTest = 0
doVis = 0
compareParticles = 0
analysisRoutine = Examples/Tests/reduced_diags/analysis_reduced_diags_loadbalancecosts.py

[reduced_diags_loadbalancecosts_heuristic]
buildDir = .
inputFile = Examples/Tests/reduced_diags/inputs_loadbalancecosts
runtime_params = warpx.do_dynamic_scheduling=0 warpx.serialize_ics=1 algo.load_balance_costs_update=Heuristic
dim = 3
addToCompileString =
restartTest = 0
useMPI = 1
numprocs = 2
useOMP = 1
numthreads = 2
compileTest = 0
doVis = 0
compareParticles = 0
analysisRoutine = Examples/Tests/reduced_diags/analysis_reduced_diags_loadbalancecosts.py
tolerance = 1e-12

[galilean_2d_psatd]
buildDir = .
inputFile = Examples/Tests/galilean/inputs_2d
runtime_params = warpx.do_nodal=1 algo.current_deposition=direct
dim = 2
addToCompileString = USE_PSATD=TRUE
restartTest = 0
useMPI = 1
numprocs = 1
useOMP = 1
numthreads = 1
compileTest = 0
doVis = 0
compareParticles = 1
particleTypes = electrons ions
analysisRoutine = Examples/Tests/galilean/analysis_2d.py
tolerance = 1.e-14

[galilean_2d_psatd_current_correction]
buildDir = .
inputFile = Examples/Tests/galilean/inputs_2d
runtime_params = psatd.periodic_single_box_fft=1 psatd.update_with_rho=0 psatd.current_correction=1 diag1.fields_to_plot=Ex Ey Ez Bx By Bz jx jy jz rho divE
dim = 2
addToCompileString = USE_PSATD=TRUE
restartTest = 0
useMPI = 1
numprocs = 1
useOMP = 1
numthreads = 1
compileTest = 0
doVis = 0
compareParticles = 1
particleTypes = electrons ions
analysisRoutine = Examples/Tests/galilean/analysis_2d.py
tolerance = 1.e-14

[galilean_2d_psatd_hybrid]
buildDir = .
inputFile = Examples/Tests/galilean/inputs_2d_hybrid
runtime_params =
dim = 2
addToCompileString = USE_PSATD=TRUE
restartTest = 0
useMPI = 1
numprocs = 2
useOMP = 1
numthreads = 1
compileTest = 0
doVis = 0
compareParticles = 1
particleTypes = electrons ions beam
analysisRoutine = Examples/analysis_default_regression.py
tolerance = 1.e-14

[comoving_2d_psatd_hybrid]
buildDir = .
inputFile = Examples/Tests/comoving/inputs_2d_hybrid
runtime_params =
dim = 2
addToCompileString = USE_PSATD=TRUE
restartTest = 0
useMPI = 1
numprocs = 2
useOMP = 1
numthreads = 1
compileTest = 0
doVis = 0
compareParticles = 1
particleTypes = electrons ions beam
analysisRoutine = Examples/analysis_default_regression.py
tolerance = 1.e-14

[galilean_rz_psatd]
buildDir = .
inputFile = Examples/Tests/galilean/inputs_rz
runtime_params =
dim = 2
addToCompileString = USE_RZ=TRUE USE_PSATD=TRUE BLAS_LIB=-lblas LAPACK_LIB=-llapack
restartTest = 0
useMPI = 1
numprocs = 1
useOMP = 1
numthreads = 2
compileTest = 0
doVis = 0
compareParticles = 1
particleTypes = electrons ions
analysisRoutine = Examples/Tests/galilean/analysis_2d.py
tolerance = 1.e-14

[galilean_rz_psatd_current_correction]
buildDir = .
inputFile = Examples/Tests/galilean/inputs_rz
runtime_params = psatd.periodic_single_box_fft=1 psatd.current_correction=1
dim = 2
addToCompileString = USE_RZ=TRUE USE_PSATD=TRUE BLAS_LIB=-lblas LAPACK_LIB=-llapack
restartTest = 0
useMPI = 1
numprocs = 1
useOMP = 1
numthreads = 2
compileTest = 0
doVis = 0
compareParticles = 1
particleTypes = electrons ions
analysisRoutine = Examples/Tests/galilean/analysis_2d.py
tolerance = 1.e-14

[galilean_3d_psatd]
buildDir = .
inputFile = Examples/Tests/galilean/inputs_3d
runtime_params = warpx.do_nodal=1 algo.current_deposition=direct
dim = 3
addToCompileString = USE_PSATD=TRUE
restartTest = 0
useMPI = 1
numprocs = 1
useOMP = 1
numthreads = 1
compileTest = 0
doVis = 0
compareParticles = 1
particleTypes = electrons ions
analysisRoutine = Examples/Tests/galilean/analysis_3d.py
tolerance = 1.e-14

[galilean_3d_psatd_current_correction]
buildDir = .
inputFile = Examples/Tests/galilean/inputs_3d
runtime_params = psatd.periodic_single_box_fft=1 psatd.update_with_rho=0 psatd.current_correction=1 diag1.fields_to_plot=Ex Ey Ez Bx By Bz jx jy jz rho divE
dim = 3
addToCompileString = USE_PSATD=TRUE
restartTest = 0
useMPI = 1
numprocs = 1
useOMP = 1
numthreads = 1
compileTest = 0
doVis = 0
compareParticles = 1
particleTypes = electrons ions
analysisRoutine = Examples/Tests/galilean/analysis_3d.py
tolerance = 1.e-14

[averaged_galilean_2d_psatd]
buildDir = .
inputFile = Examples/Tests/averaged_galilean/inputs_avg_2d
runtime_params =
dim = 2
addToCompileString = USE_PSATD=TRUE
restartTest = 0
useMPI = 1
numprocs = 1
useOMP = 1
numthreads = 1
compileTest = 0
doVis = 0
compareParticles = 1
particleTypes = electrons ions
analysisRoutine = Examples/Tests/galilean/analysis_2d.py
tolerance = 1e-6

[averaged_galilean_2d_psatd_hybrid]
buildDir = .
inputFile = Examples/Tests/averaged_galilean/inputs_avg_2d
runtime_params = amr.max_grid_size_x = 128  amr.max_grid_size_y = 64  warpx.do_nodal = 0  algo.field_gathering = momentum-conserving  interpolation.field_centering_nox = 8  interpolation.field_centering_noz = 8  warpx.do_current_centering = 1  interpolation.current_centering_nox = 8  interpolation.current_centering_noz = 8
dim = 2
addToCompileString = USE_PSATD=TRUE
restartTest = 0
useMPI = 1
numprocs = 2
useOMP = 1
numthreads = 1
compileTest = 0
doVis = 0
compareParticles = 1
particleTypes = electrons ions
analysisRoutine = Examples/Tests/galilean/analysis_2d.py
tolerance = 1e-6

[averaged_galilean_3d_psatd]
buildDir = .
inputFile = Examples/Tests/averaged_galilean/inputs_avg_3d
runtime_params =
dim = 3
addToCompileString = USE_PSATD=TRUE
restartTest = 0
useMPI = 1
numprocs = 1
useOMP = 1
numthreads = 1
compileTest = 0
doVis = 0
compareParticles = 1
particleTypes = electrons ions
analysisRoutine = Examples/Tests/galilean/analysis_3d.py
tolerance = 1e-4

[averaged_galilean_3d_psatd_hybrid]
buildDir = .
inputFile = Examples/Tests/averaged_galilean/inputs_avg_3d
runtime_params = warpx.do_nodal = 0  algo.field_gathering = momentum-conserving  interpolation.field_centering_nox = 8  interpolation.field_centering_noy = 8  interpolation.field_centering_noz = 8  warpx.do_current_centering = 1  interpolation.current_centering_nox = 8  interpolation.current_centering_noy = 8  interpolation.current_centering_noz = 8
dim = 3
addToCompileString = USE_PSATD=TRUE
restartTest = 0
useMPI = 1
numprocs = 1
useOMP = 1
numthreads = 1
compileTest = 0
doVis = 0
compareParticles = 1
particleTypes = electrons ions
analysisRoutine = Examples/Tests/galilean/analysis_3d.py
tolerance = 1e-4

[ElectrostaticSphere]
buildDir = .
inputFile = Examples/Tests/ElectrostaticSphere/inputs_3d
runtime_params =
dim = 3
addToCompileString =
restartTest = 0
useMPI = 1
numprocs = 2
useOMP = 1
numthreads = 2
compileTest = 0
doVis = 0
compareParticles = 0
analysisRoutine = Examples/Tests/ElectrostaticSphere/analysis_electrostatic_sphere.py
tolerance = 1.e-12

[ElectrostaticSphereRZ]
buildDir = .
inputFile = Examples/Tests/ElectrostaticSphere/inputs_rz
dim = 2
addToCompileString = USE_RZ=TRUE
restartTest = 0
useMPI = 1
numprocs = 2
useOMP = 1
numthreads = 2
compileTest = 0
doVis = 0
compareParticles = 0
analysisRoutine = Examples/Tests/ElectrostaticSphere/analysis_electrostatic_sphere.py
tolerance = 1.e-12

[ElectrostaticSphereLabFrame]
buildDir = .
inputFile = Examples/Tests/ElectrostaticSphere/inputs_3d
runtime_params = warpx.do_electrostatic=labframe
dim = 3
addToCompileString =
restartTest = 0
useMPI = 1
numprocs = 2
useOMP = 1
numthreads = 2
compileTest = 0
doVis = 0
compareParticles = 0
analysisRoutine = Examples/Tests/ElectrostaticSphere/analysis_electrostatic_sphere.py
tolerance = 1.e-12

[initial_distribution]
buildDir = .
inputFile = Examples/Tests/initial_distribution/inputs
runtime_params = warpx.do_dynamic_scheduling=0 warpx.serialize_ics=1
dim = 3
addToCompileString =
restartTest = 0
useMPI = 1
numprocs = 2
useOMP = 1
numthreads = 2
compileTest = 0
doVis = 0
compareParticles = 0
analysisRoutine = Examples/Tests/initial_distribution/analysis_distribution.py
aux1File = Tools/PostProcessing/read_raw_data.py

[leveling_thinning]
buildDir = .
inputFile = Examples/Modules/resampling/inputs_leveling_thinning
runtime_params =
dim = 2
addToCompileString =
restartTest = 0
useMPI = 1
numprocs = 4
useOMP = 1
numthreads = 1
compileTest = 0
doVis = 0
compareParticles = 0
analysisRoutine = Examples/Modules/resampling/analysis_leveling_thinning.py

[embedded_boundary_cube]
buildDir = .
inputFile = Examples/Modules/embedded_boundary_cube/inputs_3d
runtime_params =
dim = 3
addToCompileString = USE_EB=TRUE
restartTest = 0
useMPI = 1
numprocs = 4
useOMP = 1
numthreads = 1
compileTest = 0
doVis = 0
compareParticles = 0

[dirichletbc]
buildDir = .
inputFile = Examples/Tests/ElectrostaticDirichletBC/inputs_2d
runtime_params =
dim = 2
addToCompileString =
restartTest = 0
useMPI = 1
numprocs = 2
useOMP = 0
numthreads = 0
compileTest = 0
doVis = 0
compareParticles = 0
analysisRoutine = Examples/Tests/ElectrostaticDirichletBC/analysis.py

<<<<<<< HEAD
[background_mcc]
buildDir = .
inputFile = Examples/Physics_applications/capacitive_discharge/inputs_2d
runtime_params =
dim = 2
addToCompileString =
=======
[Python_dirichletbc]
buildDir = .
inputFile = Examples/Tests/ElectrostaticDirichletBC/PICMI_inputs_2d.py
runtime_params =
customRunCmd = python PICMI_inputs_2d.py
dim = 2
addToCompileString = USE_PYTHON_MAIN=TRUE PYINSTALLOPTIONS="--user --prefix="
>>>>>>> 0967eb58
restartTest = 0
useMPI = 1
numprocs = 2
useOMP = 0
numthreads = 0
compileTest = 0
doVis = 0
<<<<<<< HEAD
compareParticles = 1
particleTypes = electrons he_ions
analysisRoutine = Examples/analysis_default_regression.py
tolerance = 1.e-12
=======
compareParticles = 0
analysisRoutine = Examples/Tests/ElectrostaticDirichletBC/analysis.py

[PEC_field]
buildDir = .
inputFile = Examples/Tests/PEC/inputs_field_PEC_3d
runtime_params =
dim = 3
addToCompileString =
restartTest = 0
useMPI = 1
numprocs = 2
useOMP = 1
numthreads = 2
compileTest = 0
doVis = 0
compareParticles = 0
analysisRoutine = Examples/Tests/PEC/analysis_pec.py

[PEC_field_mr]
buildDir = .
inputFile = Examples/Tests/PEC/inputs_field_PEC_mr_3d
runtime_params =
dim = 3
addToCompileString =
restartTest = 0
useMPI = 1
numprocs = 2
useOMP = 1
numthreads = 2
compileTest = 0
doVis = 0
compareParticles = 0
analysisRoutine = Examples/Tests/PEC/analysis_pec_mr.py

[PEC_particle]
buildDir = .
inputFile = Examples/Tests/PEC/inputs_particle_PEC_3d
runtime_params =
dim = 3
addToCompileString =
restartTest = 0
useMPI = 1
numprocs = 2
useOMP = 1
numthreads = 2
compileTest = 0
doVis = 0
compareParticles = 1
particleTypes = electron proton
analysisRoutine = Examples/analysis_default_regression.py
tolerance = 1.e-14
>>>>>>> 0967eb58
<|MERGE_RESOLUTION|>--- conflicted
+++ resolved
@@ -2051,14 +2051,6 @@
 compareParticles = 0
 analysisRoutine = Examples/Tests/ElectrostaticDirichletBC/analysis.py
 
-<<<<<<< HEAD
-[background_mcc]
-buildDir = .
-inputFile = Examples/Physics_applications/capacitive_discharge/inputs_2d
-runtime_params =
-dim = 2
-addToCompileString =
-=======
 [Python_dirichletbc]
 buildDir = .
 inputFile = Examples/Tests/ElectrostaticDirichletBC/PICMI_inputs_2d.py
@@ -2066,7 +2058,6 @@
 customRunCmd = python PICMI_inputs_2d.py
 dim = 2
 addToCompileString = USE_PYTHON_MAIN=TRUE PYINSTALLOPTIONS="--user --prefix="
->>>>>>> 0967eb58
 restartTest = 0
 useMPI = 1
 numprocs = 2
@@ -2074,62 +2065,73 @@
 numthreads = 0
 compileTest = 0
 doVis = 0
-<<<<<<< HEAD
+compareParticles = 0
+analysisRoutine = Examples/Tests/ElectrostaticDirichletBC/analysis.py
+
+[PEC_field]
+buildDir = .
+inputFile = Examples/Tests/PEC/inputs_field_PEC_3d
+runtime_params =
+dim = 3
+addToCompileString =
+restartTest = 0
+useMPI = 1
+numprocs = 2
+useOMP = 1
+numthreads = 2
+compileTest = 0
+doVis = 0
+compareParticles = 0
+analysisRoutine = Examples/Tests/PEC/analysis_pec.py
+
+[PEC_field_mr]
+buildDir = .
+inputFile = Examples/Tests/PEC/inputs_field_PEC_mr_3d
+runtime_params =
+dim = 3
+addToCompileString =
+restartTest = 0
+useMPI = 1
+numprocs = 2
+useOMP = 1
+numthreads = 2
+compileTest = 0
+doVis = 0
+compareParticles = 0
+analysisRoutine = Examples/Tests/PEC/analysis_pec_mr.py
+
+[PEC_particle]
+buildDir = .
+inputFile = Examples/Tests/PEC/inputs_particle_PEC_3d
+runtime_params =
+dim = 3
+addToCompileString =
+restartTest = 0
+useMPI = 1
+numprocs = 2
+useOMP = 1
+numthreads = 2
+compileTest = 0
+doVis = 0
+compareParticles = 1
+particleTypes = electron proton
+analysisRoutine = Examples/analysis_default_regression.py
+tolerance = 1.e-14
+
+[background_mcc]
+buildDir = .
+inputFile = Examples/Physics_applications/capacitive_discharge/inputs_2d
+runtime_params =
+dim = 2
+addToCompileString =
+restartTest = 0
+useMPI = 1
+numprocs = 2
+useOMP = 0
+numthreads = 0
+compileTest = 0
+doVis = 0
 compareParticles = 1
 particleTypes = electrons he_ions
 analysisRoutine = Examples/analysis_default_regression.py
-tolerance = 1.e-12
-=======
-compareParticles = 0
-analysisRoutine = Examples/Tests/ElectrostaticDirichletBC/analysis.py
-
-[PEC_field]
-buildDir = .
-inputFile = Examples/Tests/PEC/inputs_field_PEC_3d
-runtime_params =
-dim = 3
-addToCompileString =
-restartTest = 0
-useMPI = 1
-numprocs = 2
-useOMP = 1
-numthreads = 2
-compileTest = 0
-doVis = 0
-compareParticles = 0
-analysisRoutine = Examples/Tests/PEC/analysis_pec.py
-
-[PEC_field_mr]
-buildDir = .
-inputFile = Examples/Tests/PEC/inputs_field_PEC_mr_3d
-runtime_params =
-dim = 3
-addToCompileString =
-restartTest = 0
-useMPI = 1
-numprocs = 2
-useOMP = 1
-numthreads = 2
-compileTest = 0
-doVis = 0
-compareParticles = 0
-analysisRoutine = Examples/Tests/PEC/analysis_pec_mr.py
-
-[PEC_particle]
-buildDir = .
-inputFile = Examples/Tests/PEC/inputs_particle_PEC_3d
-runtime_params =
-dim = 3
-addToCompileString =
-restartTest = 0
-useMPI = 1
-numprocs = 2
-useOMP = 1
-numthreads = 2
-compileTest = 0
-doVis = 0
-compareParticles = 1
-particleTypes = electron proton
-analysisRoutine = Examples/analysis_default_regression.py
-tolerance = 1.e-14
->>>>>>> 0967eb58
+tolerance = 1.e-12