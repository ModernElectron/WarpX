--- conflicted
+++ resolved
@@ -92,47 +92,6 @@
         } else {
            // Beyond one step, we have E^{n} and B^{n}.
            // Particles have p^{n-1/2} and x^{n}.
-<<<<<<< HEAD
-=======
-           UpdateAuxilaryData();
-       }
-
-        // Push particle from x^{n} to x^{n+1}
-        //               from p^{n-1/2} to p^{n+1/2}
-        // Deposit current j^{n+1/2}
-        // Deposit charge density rho^{n}
-#ifdef WARPX_USE_PY
-        if (warpx_py_particleinjection) warpx_py_particleinjection();
-        if (warpx_py_particlescraper) warpx_py_particlescraper();
-        if (warpx_py_beforedeposition) warpx_py_beforedeposition();
-#endif
-        PushParticlesandDepose(cur_time);
-#ifdef WARPX_USE_PY
-        if (warpx_py_afterdeposition) warpx_py_afterdeposition();
-#endif
-
-        SyncCurrent();
-
-        SyncRho(rho_fp, rho_cp);
-
-        // Push E and B from {n} to {n+1}
-        // (And update guard cells immediately afterwards)
-#ifdef WARPX_USE_PSATD
-        PushPSATD(dt[0]);
-        FillBoundaryE();
-        FillBoundaryB();
-#else
-        EvolveF(0.5*dt[0], DtType::FirstHalf);
-        FillBoundaryF();
-        EvolveB(0.5*dt[0]); // We now have B^{n+1/2}
-        FillBoundaryB();
-        EvolveE(dt[0]); // We now have E^{n+1}
-        FillBoundaryE();
-        EvolveF(0.5*dt[0], DtType::SecondHalf);
-        EvolveB(0.5*dt[0]); // We now have B^{n+1}
-        if (do_pml) {
-            DampPML();
->>>>>>> b74e451a
             FillBoundaryE();
             FillBoundaryB();
             UpdateAuxilaryData();
@@ -288,6 +247,7 @@
     FillBoundaryB();
 #else
     EvolveF(0.5*dt[0], DtType::FirstHalf);
+    FillBoundaryF();
     EvolveB(0.5*dt[0]); // We now have B^{n+1/2}
     FillBoundaryB();
     EvolveE(dt[0]); // We now have E^{n+1}
@@ -644,10 +604,7 @@
 
     if (do_pml && pml[lev]->ok())
     {
-<<<<<<< HEAD
         if (F) pml[lev]->ExchangeF(patch_type, F);
-=======
->>>>>>> b74e451a
 
         const auto& pml_B = (patch_type == PatchType::fine) ? pml[lev]->GetB_fp() : pml[lev]->GetB_cp();
         const auto& pml_E = (patch_type == PatchType::fine) ? pml[lev]->GetE_fp() : pml[lev]->GetE_cp();
@@ -682,29 +639,9 @@
                     BL_TO_FORTRAN_3D((*pml_E[0])[mfi]),
                     BL_TO_FORTRAN_3D((*pml_E[1])[mfi]),
                     BL_TO_FORTRAN_3D((*pml_E[2])[mfi]),
-<<<<<<< HEAD
                     BL_TO_FORTRAN_3D((*pml_F   )[mfi]),
-                    &dtsdx_c2[0]);
-=======
-                    BL_TO_FORTRAN_3D((*pml_B[0])[mfi]),
-                    BL_TO_FORTRAN_3D((*pml_B[1])[mfi]),
-                    BL_TO_FORTRAN_3D((*pml_B[2])[mfi]),
-                    &dtsdx_c2[0], &dtsdx_c2[1], &dtsdx_c2[2]);
-
-                if (pml_F)
-                {
-                    WRPX_PUSH_PML_EVEC_F(
-                        tex.loVect(), tex.hiVect(),
-                        tey.loVect(), tey.hiVect(),
-                        tez.loVect(), tez.hiVect(),
-                        BL_TO_FORTRAN_3D((*pml_E[0])[mfi]),
-                        BL_TO_FORTRAN_3D((*pml_E[1])[mfi]),
-                        BL_TO_FORTRAN_3D((*pml_E[2])[mfi]),
-                        BL_TO_FORTRAN_3D((*pml_F   )[mfi]),
-                        &dtsdx_c2[0], &dtsdx_c2[1], &dtsdx_c2[2],
-                        &WarpX::maxwell_fdtd_solver_id);
-                }
->>>>>>> b74e451a
+                    &dtsdx_c2[0], &dtsdx_c2[1], &dtsdx_c2[2],
+                    &WarpX::maxwell_fdtd_solver_id);
             }
         }
     }
