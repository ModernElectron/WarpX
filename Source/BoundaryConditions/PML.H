--- conflicted
+++ resolved
@@ -132,19 +132,14 @@
 public:
     PML (const amrex::BoxArray& ba, const amrex::DistributionMapping& dm,
          const amrex::Geometry* geom, const amrex::Geometry* cgeom,
-<<<<<<< HEAD
-         int ncell, int delta, int ref_ratio, int do_dive_cleaning, int do_moving_window,
+         int ncell, int delta, int ref_ratio,
+#ifdef WARPX_USE_PSATD
+         amrex::Real dt, int nox_fft, int noy_fft, int noz_fft, bool do_nodal,
+#endif
+         int do_dive_cleaning, int do_moving_window,
          int pml_has_particles, int do_pml_in_domain,
-         const amrex::IntVect do_pml_Lo = amrex::IntVect::TheUnitVector(),
+         const amrex::IntVect do_pml_Lo = amrex::IntVect::TheUnitVector(), 
          const amrex::IntVect do_pml_Hi = amrex::IntVect::TheUnitVector());
-=======
-         int ncell, int delta, int ref_ratio,
-#ifdef WARPX_USE_PSATD
-         amrex::Real dt, int nox_fft, int noy_fft, int noz_fft, bool do_nodal,
-#endif
-         int do_dive_cleaning, int do_moving_window,
-         const amrex::IntVect do_pml_Lo, const amrex::IntVect do_pml_Hi);
->>>>>>> 239f2949
 
     void ComputePMLFactors (amrex::Real dt);
 
@@ -241,7 +236,6 @@
 
     static amrex::BoxArray MakeBoxArray (const amrex::Geometry& geom,
                                          const amrex::BoxArray& grid_ba, int ncell,
-<<<<<<< HEAD
                                          const amrex::IntVect do_pml_Lo = amrex::IntVect::TheUnitVector(),
                                          const amrex::IntVect do_pml_Hi = amrex::IntVect::TheUnitVector());
 
@@ -250,12 +244,6 @@
                           const amrex::IntVect do_pml_Hi = amrex::IntVect::TheUnitVector());
     static void CopyRegInPMLs (amrex::MultiFab& pml, amrex::MultiFab& reg, const amrex::Geometry& geom);
     static void CopyPMLsInReg (amrex::MultiFab& pml, amrex::MultiFab& reg, const amrex::Geometry& geom);
-=======
-                                         const amrex::IntVect do_pml_Lo,
-                                         const amrex::IntVect do_pml_Hi);
-
-    static void Exchange (amrex::MultiFab& pml, amrex::MultiFab& reg, const amrex::Geometry& geom);
->>>>>>> 239f2949
 };
 
 #ifdef WARPX_USE_PSATD
