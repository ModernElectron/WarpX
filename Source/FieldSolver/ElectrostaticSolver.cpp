--- conflicted
+++ resolved
@@ -372,8 +372,7 @@
                             int const verbosity) const
 {
 
-#ifndef AMREX_USE_EB
-    // Without embedded boundaries: set potential at the box boundary
+    // Define the boundary conditions
     Array<LinOpBCType,AMREX_SPACEDIM> lobc, hibc;
     std::array<bool,AMREX_SPACEDIM> dirichlet_flag;
     Array<amrex::Real,AMREX_SPACEDIM> phi_bc_values_lo, phi_bc_values_hi;
@@ -401,10 +400,7 @@
             );
         }
     }
-<<<<<<< HEAD
-=======
-
->>>>>>> 2ce0de6c
+
     setPhiBC(phi, dirichlet_flag, phi_bc_values_lo, phi_bc_values_hi);
 
 #ifndef AMREX_USE_EB
@@ -448,22 +444,6 @@
     // Solve the Poisson equation
     linop.setDomainBC( lobc, hibc );
 
-#else
-
-    // With embedded boundary: extract EB info
-    LPInfo info;
-    Vector<EBFArrayBoxFactory const*> eb_factory;
-    eb_factory.resize(max_level+1);
-    for (int lev = 0; lev <= max_level; ++lev) {
-      eb_factory[lev] = &WarpX::fieldEBFactory(lev);
-    }
-    MLEBNodeFDLaplacian linop( Geom(), boxArray(), dmap, info, eb_factory);
-
-    // TODO: Modify this
-    linop.setSigma({AMREX_D_DECL(1.0, 1.0, 1.0)});
-    linop.setEBDirichlet(0.);
-#endif
-
     for (int lev=0; lev < rho.size(); lev++){
         rho[lev]->mult(-1._rt/PhysConst::ep0);
     }
