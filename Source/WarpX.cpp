
<<<<<<< HEAD
#include <AMReX_ParmParse.H>

=======
#include <ParmParse.H>
>>>>>>> 4b979e27
#include <WarpX.H>
#include <WarpXConst.H>

using namespace amrex;

long WarpX::current_deposition_algo = 3;
long WarpX::charge_deposition_algo = 0;
long WarpX::field_gathering_algo = 1;
long WarpX::particle_pusher_algo = 0;
long WarpX::laser_pusher_algo = -111111111;  // not being used yet

long WarpX::nox = 1;
long WarpX::noy = 1;
long WarpX::noz = 1;

#if (BL_SPACEDIM == 3)
IntVect WarpX::Bx_nodal_flag(1,0,0);
IntVect WarpX::By_nodal_flag(0,1,0);
IntVect WarpX::Bz_nodal_flag(0,0,1);
#elif (BL_SPACEDIM == 2)
IntVect WarpX::Bx_nodal_flag(1,0);  // x is the first dimension to BoxLib
IntVect WarpX::By_nodal_flag(0,0);  // y is the missing dimension to 2D BoxLib
IntVect WarpX::Bz_nodal_flag(0,1);  // z is the second dimension to 2D BoxLib
#endif

#if (BL_SPACEDIM == 3)
IntVect WarpX::Ex_nodal_flag(1,0,0);
IntVect WarpX::Ey_nodal_flag(0,1,0);
IntVect WarpX::Ez_nodal_flag(0,0,1);
#elif (BL_SPACEDIM == 2)
IntVect WarpX::Ex_nodal_flag(0,1);  // x is the first dimension to BoxLib
IntVect WarpX::Ey_nodal_flag(1,1);  // y is the missing dimension to 2D BoxLib
IntVect WarpX::Ez_nodal_flag(1,0);  // z is the second dimension to 2D BoxLib
#endif

#if (BL_SPACEDIM == 3)
IntVect WarpX::jx_nodal_flag(1,0,0);
IntVect WarpX::jy_nodal_flag(0,1,0);
IntVect WarpX::jz_nodal_flag(0,0,1);
#elif (BL_SPACEDIM == 2)
IntVect WarpX::jx_nodal_flag(0,1);  // x is the first dimension to BoxLib
IntVect WarpX::jy_nodal_flag(1,1);  // y is the missing dimension to 2D BoxLib
IntVect WarpX::jz_nodal_flag(1,0);  // z is the second dimension to 2D BoxLib
#endif

bool WarpX::use_laser = false;

WarpX* WarpX::m_instance = nullptr;

WarpX&
WarpX::GetInstance ()
{
    if (!m_instance) {
	m_instance = new WarpX();
    }
    return *m_instance;
}

void
WarpX::ResetInstance ()
{
    delete m_instance;
    m_instance = nullptr;
}

WarpX::WarpX ()
{
    ReadParameters();

    if (max_level != 0) {
	amrex::Abort("WaprX: max_level must be zero");
    }

    // Geometry on all levels has been defined already.

    // No valid BoxArray and DistributionMapping have been defined.
    // But the arrays for them have been resized.

    int nlevs_max = maxLevel() + 1;

    istep.resize(nlevs_max, 0);
    nsubsteps.resize(nlevs_max, 1);
    for (int lev = 1; lev <= maxLevel(); ++lev) {
	nsubsteps[lev] = MaxRefRatio(lev-1);
    }

    t_new.resize(nlevs_max, 0.0);
    t_old.resize(nlevs_max, -1.e100);
    dt.resize(nlevs_max, 1.e100);

    // Particle Container
    mypc = std::unique_ptr<MultiParticleContainer> (new MultiParticleContainer(this));

    current.resize(nlevs_max);
    Efield.resize(nlevs_max);
    Bfield.resize(nlevs_max);
}

WarpX::~WarpX ()
{
}

void
WarpX::ReadParameters ()
{
    {
	ParmParse pp;  // Traditionally, max_step and stop_time do not have prefix.
	pp.query("max_step", max_step);
	pp.query("stop_time", stop_time);
    }

    {
	ParmParse pp("amr"); // Traditionally, these have prefix, amr.

	pp.query("check_file", check_file);
	pp.query("check_int", check_int);

	pp.query("plot_file", plot_file);
	pp.query("plot_int", plot_int);

	pp.query("restart", restart_chkfile);
    }

    {
	ParmParse pp("warpx");

	pp.query("cfl", cfl);
	pp.query("verbose", verbose);

	pp.query("do_moving_window", do_moving_window);
	pp.query("moving_window_dir", moving_window_dir);
	if (do_moving_window) {
	  pp.get("moving_window_v", moving_window_v);
	}

	pp.query("do_plasma_injection", do_plasma_injection);
	if (do_plasma_injection) {
	  pp.get("num_injected_species", num_injected_species);
	  injected_plasma_ppc.resize(num_injected_species);
	  pp.getarr("injected_plasma_ppc", injected_plasma_ppc,
		    0, num_injected_species);
	  injected_plasma_species.resize(num_injected_species);
	  pp.getarr("injected_plasma_species", injected_plasma_species,
		 0, num_injected_species);
	  injected_plasma_density.resize(num_injected_species);
	  pp.getarr("injected_plasma_density", injected_plasma_density,
		    0, num_injected_species);
	}

	moving_window_x = geom[0].ProbLo(moving_window_dir);
	moving_window_v = 0.0;
	pp.query("moving_window_v", moving_window_v);
	moving_window_v *= PhysConst::c;

	pp.query("use_laser", use_laser);
    }

    {
	ParmParse pp("interpolation");
	pp.query("nox", nox);
	pp.query("noy", noy);
	pp.query("noz", noz);
	if (nox != noy || nox != noz) {
	    amrex::Abort("warpx.nox, noy and noz must be equal");
	}
	if (nox < 1) {
	    amrex::Abort("warpx.nox must >= 1");
	}
    }

    {
	ParmParse pp("algo");
	pp.query("current_deposition", current_deposition_algo);
	pp.query("charge_deposition", charge_deposition_algo);
	pp.query("field_gathering", field_gathering_algo);
	pp.query("particle_pusher", particle_pusher_algo);
	pp.query("laser_pusher", laser_pusher_algo);
    }

}

void
WarpX::MakeNewLevel (int lev, const BoxArray& new_grids, const DistributionMapping& new_dmap)
{
    SetBoxArray(lev, new_grids);
    SetDistributionMap(lev, new_dmap);

    // PICSAR assumes all fields are nodal plus one ghost cell.
    const IntVect& nodalflag = IntVect::TheUnitVector();
    const int ng = WarpX::nox;  // need to update this

    MFInfo info;
    info.SetNodal(nodalflag);

    current[lev].resize(3);
    Efield [lev].resize(3);
    Bfield [lev].resize(3);
    for (int i = 0; i < 3; ++i) {
	current[lev][i].reset(new MultiFab(grids[lev],dmap[lev],1,ng,info));
	Efield [lev][i].reset(new MultiFab(grids[lev],dmap[lev],1,ng,info));
	Bfield [lev][i].reset(new MultiFab(grids[lev],dmap[lev],1,ng,info));
    }
}

void
WarpX::FillBoundary (MultiFab& mf, const Geometry& geom, const IntVect& nodalflag)
{
    const IndexType correct_typ(nodalflag);
    BoxArray ba = mf.boxArray();
    ba.convert(correct_typ);

    MultiFab tmpmf(ba, mf.DistributionMap(), mf.nComp(), mf.nGrow());

    const IndexType& mf_typ = mf.boxArray().ixType();

    for (MFIter mfi(tmpmf); mfi.isValid(); ++mfi) {
	FArrayBox& tmpfab = tmpmf[mfi];
	tmpfab.SetBoxType(mf_typ);
	tmpfab.copy(mf[mfi]);
	tmpfab.SetBoxType(correct_typ);
    }

    tmpmf.FillBoundary(geom.periodicity());

    for (MFIter mfi(tmpmf); mfi.isValid(); ++mfi) {
	FArrayBox& tmpfab = tmpmf[mfi];
	tmpfab.SetBoxType(mf_typ);
	mf[mfi].copy(tmpmf[mfi]);
	tmpfab.SetBoxType(correct_typ);
    }
}

void 
WarpX::shiftMF(MultiFab& mf, const Geometry& geom, int num_shift, 
	       int dir, const IntVect& nodalflag) {

  // create tmp copy with num_shift ghost cells
  const BoxArray& ba = mf.boxArray();
  MultiFab tmpmf(ba, mf.nComp(), std::abs(num_shift), Fab_allocate, nodalflag);
  tmpmf.setVal(0.0);
  MultiFab::Copy(tmpmf, mf, 0, 0, mf.nComp(), 0);
  tmpmf.FillBoundary(geom.periodicity());

  const IndexType& dst_typ = mf.boxArray().ixType();
  const IndexType& src_typ = tmpmf.boxArray().ixType();

  // copy from tmpmf to mf using the shifted boxes
  for (MFIter mfi(mf); mfi.isValid(); ++mfi ) {
    Box srcBox = mfi.fabbox();
    srcBox.shift(dir, num_shift);
    srcBox &= tmpmf[mfi].box();
    Box dstBox = srcBox;
    dstBox.shift(dir, -num_shift);
    mf[mfi].SetBoxType(src_typ);
    mf[mfi].copy(tmpmf[mfi], srcBox, 0, dstBox, 0, mf.nComp());
    mf[mfi].SetBoxType(dst_typ);
  }
}

void
WarpX::Copy(MultiFab& dstmf, int dcomp, int ncomp, const MultiFab& srcmf, int scomp)
{
    const IndexType& dst_typ = dstmf.boxArray().ixType();
    const IndexType& src_typ = srcmf.boxArray().ixType();

    for (MFIter mfi(dstmf); mfi.isValid(); ++mfi)
    {
	FArrayBox& dfab = dstmf[mfi];
	const FArrayBox& sfab = srcmf[mfi];
	dfab.SetBoxType(src_typ);
	dfab.copy(sfab, scomp, dcomp, ncomp);
	dfab.SetBoxType(dst_typ);
    }
}<|MERGE_RESOLUTION|>--- conflicted
+++ resolved
@@ -1,14 +1,7 @@
 
-<<<<<<< HEAD
-#include <AMReX_ParmParse.H>
-
-=======
 #include <ParmParse.H>
->>>>>>> 4b979e27
 #include <WarpX.H>
 #include <WarpXConst.H>
-
-using namespace amrex;
 
 long WarpX::current_deposition_algo = 3;
 long WarpX::charge_deposition_algo = 0;
@@ -75,7 +68,7 @@
     ReadParameters();
 
     if (max_level != 0) {
-	amrex::Abort("WaprX: max_level must be zero");
+	BoxLib::Abort("WaprX: max_level must be zero");
     }
 
     // Geometry on all levels has been defined already.
@@ -168,10 +161,10 @@
 	pp.query("noy", noy);
 	pp.query("noz", noz);
 	if (nox != noy || nox != noz) {
-	    amrex::Abort("warpx.nox, noy and noz must be equal");
+	    BoxLib::Abort("warpx.nox, noy and noz must be equal");
 	}
 	if (nox < 1) {
-	    amrex::Abort("warpx.nox must >= 1");
+	    BoxLib::Abort("warpx.nox must >= 1");
 	}
     }
 
@@ -196,16 +189,13 @@
     const IntVect& nodalflag = IntVect::TheUnitVector();
     const int ng = WarpX::nox;  // need to update this
 
-    MFInfo info;
-    info.SetNodal(nodalflag);
-
     current[lev].resize(3);
     Efield [lev].resize(3);
     Bfield [lev].resize(3);
     for (int i = 0; i < 3; ++i) {
-	current[lev][i].reset(new MultiFab(grids[lev],dmap[lev],1,ng,info));
-	Efield [lev][i].reset(new MultiFab(grids[lev],dmap[lev],1,ng,info));
-	Bfield [lev][i].reset(new MultiFab(grids[lev],dmap[lev],1,ng,info));
+	current[lev][i].reset(new MultiFab(grids[lev],1,ng,dmap[lev],Fab_allocate,nodalflag));
+	Efield [lev][i].reset(new MultiFab(grids[lev],1,ng,dmap[lev],Fab_allocate,nodalflag));
+	Bfield [lev][i].reset(new MultiFab(grids[lev],1,ng,dmap[lev],Fab_allocate,nodalflag));
     }
 }
 
@@ -216,7 +206,7 @@
     BoxArray ba = mf.boxArray();
     ba.convert(correct_typ);
 
-    MultiFab tmpmf(ba, mf.DistributionMap(), mf.nComp(), mf.nGrow());
+    MultiFab tmpmf(ba, mf.nComp(), mf.nGrow(), mf.DistributionMap());
 
     const IndexType& mf_typ = mf.boxArray().ixType();
 
