/* Copyright 2019-2020 Andrew Myers, Axel Huebl, David Grote
 * Jean-Luc Vay, Luca Fedeli, Maxence Thevenet
 * Michael Rowan, Remi Lehe, Revathi Jambunathan
 * Weiqun Zhang, Yinjian Zhao, levinem
 *
 * This file is part of WarpX.
 *
 * License: BSD-3-Clause-LBNL
 */
#include "WarpXParticleContainer.H"

#include "Deposition/ChargeDeposition.H"
#include "Deposition/CurrentDeposition.H"
#include "Pusher/GetAndSetPosition.H"
#include "Pusher/UpdatePosition.H"
#include "Utils/CoarsenMR.H"
#include "Utils/WarpXAlgorithmSelection.H"
#include "Utils/WarpXConst.H"
#include "Utils/WarpXProfilerWrapper.H"
#include "WarpX.H"

#include <AMReX.H>
#include <AMReX_AmrCore.H>
#include <AMReX_AmrParGDB.H>
#include <AMReX_BLassert.H>
#include <AMReX_Box.H>
#include <AMReX_BoxArray.H>
#include <AMReX_Config.H>
#include <AMReX_Dim3.H>
#include <AMReX_Extension.H>
#include <AMReX_FabArray.H>
#include <AMReX_Geometry.H>
#include <AMReX_GpuAllocators.H>
#include <AMReX_GpuAtomic.H>
#include <AMReX_GpuControl.H>
#include <AMReX_GpuDevice.H>
#include <AMReX_GpuLaunch.H>
#include <AMReX_GpuQualifiers.H>
#include <AMReX_IndexType.H>
#include <AMReX_IntVect.H>
#include <AMReX_LayoutData.H>
#include <AMReX_MFIter.H>
#include <AMReX_MultiFab.H>
#include <AMReX_PODVector.H>
#include <AMReX_ParGDB.H>
#include <AMReX_ParallelDescriptor.H>
#include <AMReX_ParallelReduce.H>
#include <AMReX_ParmParse.H>
#include <AMReX_Particle.H>
#include <AMReX_ParticleContainerBase.H>
#include <AMReX_ParticleTile.H>
#include <AMReX_ParticleTransformation.H>
#include <AMReX_ParticleUtil.H>
#include <AMReX_TinyProfiler.H>
#include <AMReX_Utility.H>


#ifdef AMREX_USE_OMP
#   include <omp.h>
#endif

#include <algorithm>
#include <cmath>

using namespace amrex;

WarpXParIter::WarpXParIter (ContainerType& pc, int level)
    : amrex::ParIter<0,0,PIdx::nattribs>(pc, level,
             MFItInfo().SetDynamic(WarpX::do_dynamic_scheduling))
{
}

WarpXParIter::WarpXParIter (ContainerType& pc, int level, MFItInfo& info)
    : amrex::ParIter<0,0,PIdx::nattribs>(pc, level,
                   info.SetDynamic(WarpX::do_dynamic_scheduling))
{
}

WarpXParticleContainer::WarpXParticleContainer (AmrCore* amr_core, int ispecies)
    : ParticleContainer<0,0,PIdx::nattribs>(amr_core->GetParGDB())
    , species_id(ispecies)
{
    SetParticleSize();
    ReadParameters();

    // build up the map of string names to particle component numbers
    particle_comps["w"]  = PIdx::w;
    particle_comps["ux"] = PIdx::ux;
    particle_comps["uy"] = PIdx::uy;
    particle_comps["uz"] = PIdx::uz;
#ifdef WARPX_DIM_RZ
    particle_comps["theta"] = PIdx::theta;
#endif

    // Initialize temporary local arrays for charge/current deposition
    int num_threads = 1;
#ifdef AMREX_USE_OMP
#pragma omp parallel
#pragma omp single
    num_threads = omp_get_num_threads();
#endif
    local_rho.resize(num_threads);
    local_jx.resize(num_threads);
    local_jy.resize(num_threads);
    local_jz.resize(num_threads);
}

void
WarpXParticleContainer::ReadParameters ()
{
    static bool initialized = false;
    if (!initialized)
    {
        ParmParse pp_particles("particles");

#ifdef AMREX_USE_GPU
        do_tiling = false; // By default, tiling is off on GPU
#else
        do_tiling = true;
#endif
        pp_particles.query("do_tiling", do_tiling);

        initialized = true;
    }
}

void
WarpXParticleContainer::AllocData ()
{
    // have to resize here, not in the constructor because grids have not
    // been built when constructor was called.
    reserveData();
    resizeData();
}

void
WarpXParticleContainer::AddNParticles (int /*lev*/,
                                       int n, const ParticleReal* x, const ParticleReal* y, const ParticleReal* z,
                                       const ParticleReal* vx, const ParticleReal* vy, const ParticleReal* vz,
                                       int nattr, const ParticleReal* attr, int uniqueparticles, amrex::Long id)
{
    // nattr is unused below but needed in the BL_ASSERT
    amrex::ignore_unused(nattr);

    BL_ASSERT(nattr == 1);

    const ParticleReal* weight = attr;

    int ibegin, iend;
    if (uniqueparticles) {
        ibegin = 0;
        iend = n;
    } else {
        int myproc = ParallelDescriptor::MyProc();
        int nprocs = ParallelDescriptor::NProcs();
        int navg = n/nprocs;
        int nleft = n - navg * nprocs;
        if (myproc < nleft) {
            ibegin = myproc*(navg+1);
            iend = ibegin + navg+1;
        } else {
            ibegin = myproc*navg + nleft;
            iend = ibegin + navg;
        }
    }

    //  Add to grid 0 and tile 0
    // Redistribute() will move them to proper places.
    auto& particle_tile = DefineAndReturnParticleTile(0, 0, 0);

    using PinnedTile = ParticleTile<NStructReal, NStructInt, NArrayReal, NArrayInt,
                                    amrex::PinnedArenaAllocator>;
    PinnedTile pinned_tile;
    pinned_tile.define(NumRuntimeRealComps(), NumRuntimeIntComps());

    std::size_t np = iend-ibegin;

#ifdef WARPX_DIM_RZ
    Vector<ParticleReal> theta(np);
#endif

    for (int i = ibegin; i < iend; ++i)
    {
        ParticleType p;
        if (id==-1)
        {
            p.id() = ParticleType::NextID();
        } else {
            p.id() = id;
        }
        p.cpu() = ParallelDescriptor::MyProc();
#if (AMREX_SPACEDIM == 3)
        p.pos(0) = x[i];
        p.pos(1) = y[i];
        p.pos(2) = z[i];
#elif (AMREX_SPACEDIM == 2)
        amrex::ignore_unused(y);
#ifdef WARPX_DIM_RZ
        theta[i-ibegin] = std::atan2(y[i], x[i]);
        p.pos(0) = std::sqrt(x[i]*x[i] + y[i]*y[i]);
#else
        p.pos(0) = x[i];
#endif
        p.pos(1) = z[i];
#endif

        if ( (NumRuntimeRealComps()>0) || (NumRuntimeIntComps()>0) ){
            DefineAndReturnParticleTile(0, 0, 0);
        }

        pinned_tile.push_back(p);
    }

    if (np > 0)
    {
        pinned_tile.push_back_real(PIdx::w , weight + ibegin, weight + iend);
        pinned_tile.push_back_real(PIdx::ux,     vx + ibegin,     vx + iend);
        pinned_tile.push_back_real(PIdx::uy,     vy + ibegin,     vy + iend);
        pinned_tile.push_back_real(PIdx::uz,     vz + ibegin,     vz + iend);

        if ( (NumRuntimeRealComps()>0) || (NumRuntimeIntComps()>0) ){
            DefineAndReturnParticleTile(0, 0, 0);
        }

        for (int comp = PIdx::uz+1; comp < PIdx::nattribs; ++comp)
        {
#ifdef WARPX_DIM_RZ
            if (comp == PIdx::theta) {
                pinned_tile.push_back_real(comp, theta.data(), theta.data() + np);
            }
            else {
                pinned_tile.push_back_real(comp, np, 0.0);
            }
#else
            pinned_tile.push_back_real(comp, np, 0.0);
#endif
        }

        for (int i = PIdx::nattribs; i < NumRealComps(); ++i)
        {
            pinned_tile.push_back_real(i, 0.0);
        }

<<<<<<< HEAD
        particle_tile.resize(pinned_tile.numParticles());
        amrex::copyParticles(particle_tile, pinned_tile);
        // note that the above call replaces current particles
        // if instead the desire is to simply add particles the
        // following code can be used
        // auto old_np = particle_tile.numParticles();
        // auto new_np = old_np + pinned_tile.numParticles();
        // particle_tile.resize(new_np);
        // amrex::copyParticles(
        //     particle_tile, pinned_tile, 0, old_np, pinned_tile.numParticles()
        // );
=======
        auto old_np = particle_tile.numParticles();
        auto new_np = old_np + pinned_tile.numParticles();
        particle_tile.resize(new_np);
        amrex::copyParticles(
            particle_tile, pinned_tile, 0, old_np, pinned_tile.numParticles()
        );
>>>>>>> 359e878e
    }

    Redistribute();
}

/* \brief Current Deposition for thread thread_num
 * \param pti         : Particle iterator
 * \param wp          : Array of particle weights
 * \param uxp uyp uzp : Array of particle momenta
 * \param ion_lev      : Pointer to array of particle ionization level. This is
                         required to have the charge of each macroparticle
                         since q is a scalar. For non-ionizable species,
                         ion_lev is a null pointer.
 * \param jx jy jz    : Full array of current density
 * \param offset      : Index of first particle for which current is deposited
 * \param np_to_depose: Number of particles for which current is deposited.
                        Particles [offset,offset+np_tp_depose] deposit current
 * \param thread_num  : Thread number (if tiling)
 * \param lev         : Level of box that contains particles
 * \param depos_lev   : Level on which particles deposit (if buffers are used)
 * \param dt          : Time step for particle level
 * \param relative_time: Time at which to deposit J, relative to the time of
 *                       the current positions of the particles (expressed as
 *                       a fraction of dt). When different than 0, the particle
 *                       position will be temporarily modified to match the
 *                       time of the deposition.
 */
void
WarpXParticleContainer::DepositCurrent (WarpXParIter& pti,
                                        RealVector const & wp, RealVector const & uxp,
                                        RealVector const & uyp, RealVector const & uzp,
                                        int const * const ion_lev,
                                        MultiFab * const jx, MultiFab * const jy, MultiFab * const jz,
                                        long const offset, long const np_to_depose,
                                        int const thread_num, const int lev, int const depos_lev,
                                        Real const dt, Real const relative_time)
{
    AMREX_ALWAYS_ASSERT_WITH_MESSAGE((depos_lev==(lev-1)) ||
                                     (depos_lev==(lev  )),
                                     "Deposition buffers only work for lev-1");

    // If no particles, do not do anything
    if (np_to_depose == 0) return;

    // If user decides not to deposit
    if (do_not_deposit) return;

    // Number of guard cells for local deposition of J
    WarpX& warpx = WarpX::GetInstance();

    const amrex::IntVect& ng_J = warpx.get_ng_depos_J();

    // Extract deposition order and check that particles shape fits within the guard cells.
    // NOTE: In specific situations where the staggering of J and the current deposition algorithm
    // are not trivial, this check might be too relaxed and we might include a particle that should
    // deposit part of its current in a neighboring box. However, this should catch particles
    // traveling many cells away, for example with algorithms that allow for large time steps.

#if   (AMREX_SPACEDIM == 2)
    const amrex::IntVect shape_extent = amrex::IntVect(static_cast<int>(WarpX::nox/2),
                                                       static_cast<int>(WarpX::noz/2));
#elif (AMREX_SPACEDIM == 3)
    const amrex::IntVect shape_extent = amrex::IntVect(static_cast<int>(WarpX::nox/2),
                                                       static_cast<int>(WarpX::noy/2),
                                                       static_cast<int>(WarpX::noz/2));
#endif

    // On CPU: particles deposit on tile arrays, which have a small number of guard cells ng_J
    // On GPU: particles deposit directly on the J arrays, which usually have a larger number of guard cells
#ifndef AMREX_USE_GPU
    const amrex::IntVect range = ng_J - shape_extent;
#else
    // Jx, Jy and Jz have the same number of guard cells, hence it is sufficient to check for Jx
    const amrex::IntVect range = jx->nGrowVect() - shape_extent;
#endif

    AMREX_ALWAYS_ASSERT_WITH_MESSAGE(
        amrex::numParticlesOutOfRange(pti, range) == 0,
        "Particles shape does not fit within tile (CPU) or guard cells (GPU) used for current deposition");

    const std::array<Real,3>& dx = WarpX::CellSize(std::max(depos_lev,0));
    Real q = this->charge;

    WARPX_PROFILE_VAR_NS("WarpXParticleContainer::DepositCurrent::CurrentDeposition", blp_deposit);
    WARPX_PROFILE_VAR_NS("WarpXParticleContainer::DepositCurrent::Accumulate", blp_accumulate);

    // Get tile box where current is deposited.
    // The tile box is different when depositing in the buffers (depos_lev<lev)
    // or when depositing inside the level (depos_lev=lev)
    Box tilebox;
    if (lev == depos_lev) {
        tilebox = pti.tilebox();
    } else {
        const IntVect& ref_ratio = WarpX::RefRatio(depos_lev);
        tilebox = amrex::coarsen(pti.tilebox(),ref_ratio);
    }

#ifndef AMREX_USE_GPU
    // Staggered tile boxes (different in each direction)
    Box tbx = convert( tilebox, jx->ixType().toIntVect() );
    Box tby = convert( tilebox, jy->ixType().toIntVect() );
    Box tbz = convert( tilebox, jz->ixType().toIntVect() );
#endif

    tilebox.grow(ng_J);

#ifdef AMREX_USE_GPU
    amrex::ignore_unused(thread_num);
    // GPU, no tiling: j<xyz>_arr point to the full j<xyz> arrays
    auto & jx_fab = jx->get(pti);
    auto & jy_fab = jy->get(pti);
    auto & jz_fab = jz->get(pti);
    Array4<Real> const& jx_arr = jx->array(pti);
    Array4<Real> const& jy_arr = jy->array(pti);
    Array4<Real> const& jz_arr = jz->array(pti);
#else
    tbx.grow(ng_J);
    tby.grow(ng_J);
    tbz.grow(ng_J);

    // CPU, tiling: j<xyz>_arr point to the local_j<xyz>[thread_num] arrays
    local_jx[thread_num].resize(tbx, jx->nComp());
    local_jy[thread_num].resize(tby, jy->nComp());
    local_jz[thread_num].resize(tbz, jz->nComp());

    // local_jx[thread_num] is set to zero
    local_jx[thread_num].setVal(0.0);
    local_jy[thread_num].setVal(0.0);
    local_jz[thread_num].setVal(0.0);

    auto & jx_fab = local_jx[thread_num];
    auto & jy_fab = local_jy[thread_num];
    auto & jz_fab = local_jz[thread_num];
    Array4<Real> const& jx_arr = local_jx[thread_num].array();
    Array4<Real> const& jy_arr = local_jy[thread_num].array();
    Array4<Real> const& jz_arr = local_jz[thread_num].array();
#endif

    const auto GetPosition = GetParticlePosition(pti, offset);

    // Lower corner of tile box physical domain
    // Note that this includes guard cells since it is after tilebox.ngrow
    const Dim3 lo = lbound(tilebox);
    // Take into account Galilean shift
    Real cur_time = warpx.gett_new(lev);
    const auto& time_of_last_gal_shift = warpx.time_of_last_gal_shift;
    Real time_shift = (cur_time + 0.5*dt - time_of_last_gal_shift);
    amrex::Array<amrex::Real,3> galilean_shift = {
        m_v_galilean[0]* time_shift,
        m_v_galilean[1]*time_shift,
        m_v_galilean[2]*time_shift };
    const std::array<Real, 3>& xyzmin = WarpX::LowerCorner(tilebox, galilean_shift, depos_lev);

    if (WarpX::current_deposition_algo == CurrentDepositionAlgo::Esirkepov) {
        if (WarpX::do_nodal==1) {
          amrex::Abort("The Esirkepov algorithm cannot be used with a nodal grid.");
        }
        if ( (m_v_galilean[0]!=0) or (m_v_galilean[1]!=0) or (m_v_galilean[2]!=0)){
            amrex::Abort("The Esirkepov algorithm cannot be used with the Galilean algorithm.");
        }
        if ( relative_time != -0.5_rt ) {
            amrex::Abort("The Esirkepov deposition cannot be performed at another time then -0.5 dt.");
        }
    }
    if (WarpX::current_deposition_algo == CurrentDepositionAlgo::Vay) {
        if ( relative_time != -0.5_rt ) {
          amrex::Abort("The Esirkepov deposition cannot be performed at another time then -0.5 dt.");
        }
    }

    WARPX_PROFILE_VAR_START(blp_deposit);
    amrex::LayoutData<amrex::Real> * const costs = WarpX::getCosts(lev);
    amrex::Real * const cost = costs ? &((*costs)[pti.index()]) : nullptr;

    if (WarpX::current_deposition_algo == CurrentDepositionAlgo::Esirkepov) {
        if        (WarpX::nox == 1){
            doEsirkepovDepositionShapeN<1>(
                GetPosition, wp.dataPtr() + offset, uxp.dataPtr() + offset,
                uyp.dataPtr() + offset, uzp.dataPtr() + offset, ion_lev,
                jx_arr, jy_arr, jz_arr, np_to_depose, dt, dx, xyzmin, lo, q,
                WarpX::n_rz_azimuthal_modes, cost,
                WarpX::load_balance_costs_update_algo);
        } else if (WarpX::nox == 2){
            doEsirkepovDepositionShapeN<2>(
                GetPosition, wp.dataPtr() + offset, uxp.dataPtr() + offset,
                uyp.dataPtr() + offset, uzp.dataPtr() + offset, ion_lev,
                jx_arr, jy_arr, jz_arr, np_to_depose, dt, dx, xyzmin, lo, q,
                WarpX::n_rz_azimuthal_modes, cost,
                WarpX::load_balance_costs_update_algo);
        } else if (WarpX::nox == 3){
            doEsirkepovDepositionShapeN<3>(
                GetPosition, wp.dataPtr() + offset, uxp.dataPtr() + offset,
                uyp.dataPtr() + offset, uzp.dataPtr() + offset, ion_lev,
                jx_arr, jy_arr, jz_arr, np_to_depose, dt, dx, xyzmin, lo, q,
                WarpX::n_rz_azimuthal_modes, cost,
                WarpX::load_balance_costs_update_algo);
        }
    } else if (WarpX::current_deposition_algo == CurrentDepositionAlgo::Vay) {
        if        (WarpX::nox == 1){
            doVayDepositionShapeN<1>(
                GetPosition, wp.dataPtr() + offset, uxp.dataPtr() + offset,
                uyp.dataPtr() + offset, uzp.dataPtr() + offset, ion_lev,
                jx_fab, jy_fab, jz_fab, np_to_depose, dt, dx, xyzmin, lo, q,
                WarpX::n_rz_azimuthal_modes, cost,
                WarpX::load_balance_costs_update_algo);
        } else if (WarpX::nox == 2){
            doVayDepositionShapeN<2>(
                GetPosition, wp.dataPtr() + offset, uxp.dataPtr() + offset,
                uyp.dataPtr() + offset, uzp.dataPtr() + offset, ion_lev,
                jx_fab, jy_fab, jz_fab, np_to_depose, dt, dx, xyzmin, lo, q,
                WarpX::n_rz_azimuthal_modes, cost,
                WarpX::load_balance_costs_update_algo);
        } else if (WarpX::nox == 3){
            doVayDepositionShapeN<3>(
                GetPosition, wp.dataPtr() + offset, uxp.dataPtr() + offset,
                uyp.dataPtr() + offset, uzp.dataPtr() + offset, ion_lev,
                jx_fab, jy_fab, jz_fab, np_to_depose, dt, dx, xyzmin, lo, q,
                WarpX::n_rz_azimuthal_modes, cost,
                WarpX::load_balance_costs_update_algo);
        }
    } else {
        if        (WarpX::nox == 1){
            doDepositionShapeN<1>(
                GetPosition, wp.dataPtr() + offset, uxp.dataPtr() + offset,
                uyp.dataPtr() + offset, uzp.dataPtr() + offset, ion_lev,
                jx_fab, jy_fab, jz_fab, np_to_depose, dt*relative_time, dx,
                xyzmin, lo, q, WarpX::n_rz_azimuthal_modes, cost,
                WarpX::load_balance_costs_update_algo);
        } else if (WarpX::nox == 2){
            doDepositionShapeN<2>(
                GetPosition, wp.dataPtr() + offset, uxp.dataPtr() + offset,
                uyp.dataPtr() + offset, uzp.dataPtr() + offset, ion_lev,
                jx_fab, jy_fab, jz_fab, np_to_depose, dt*relative_time, dx,
                xyzmin, lo, q, WarpX::n_rz_azimuthal_modes, cost,
                WarpX::load_balance_costs_update_algo);
        } else if (WarpX::nox == 3){
            doDepositionShapeN<3>(
                GetPosition, wp.dataPtr() + offset, uxp.dataPtr() + offset,
                uyp.dataPtr() + offset, uzp.dataPtr() + offset, ion_lev,
                jx_fab, jy_fab, jz_fab, np_to_depose, dt*relative_time, dx,
                xyzmin, lo, q, WarpX::n_rz_azimuthal_modes, cost,
                WarpX::load_balance_costs_update_algo);
        }
    }
    WARPX_PROFILE_VAR_STOP(blp_deposit);

#ifndef AMREX_USE_GPU
    // CPU, tiling: atomicAdd local_j<xyz> into j<xyz>
    WARPX_PROFILE_VAR_START(blp_accumulate);
    (*jx)[pti].atomicAdd(local_jx[thread_num], tbx, tbx, 0, 0, jx->nComp());
    (*jy)[pti].atomicAdd(local_jy[thread_num], tby, tby, 0, 0, jy->nComp());
    (*jz)[pti].atomicAdd(local_jz[thread_num], tbz, tbz, 0, 0, jz->nComp());
    WARPX_PROFILE_VAR_STOP(blp_accumulate);
#endif
}

void
WarpXParticleContainer::DepositCurrent (
    amrex::Vector<std::array< std::unique_ptr<amrex::MultiFab>, 3 > >& J,
    const amrex::Real dt, const amrex::Real relative_t)
{
    // Loop over the refinement levels
    int const finest_level = J.size() - 1;
    for (int lev = 0; lev <= finest_level; ++lev)
    {
        // Loop over particle tiles and deposit current on each level
#ifdef AMREX_USE_OMP
#pragma omp parallel if (amrex::Gpu::notInLaunchRegion())
        {
        int thread_num = omp_get_thread_num();
#else
        int thread_num = 0;
#endif
        for (WarpXParIter pti(*this, lev); pti.isValid(); ++pti)
        {
            const long np = pti.numParticles();
            const auto & wp = pti.GetAttribs(PIdx::w);
            const auto & uxp = pti.GetAttribs(PIdx::ux);
            const auto & uyp = pti.GetAttribs(PIdx::uy);
            const auto & uzp = pti.GetAttribs(PIdx::uz);

            int* AMREX_RESTRICT ion_lev = nullptr;
            if (do_field_ionization)
            {
                ion_lev = pti.GetiAttribs(particle_icomps["ionization_level"]).dataPtr();
            }

            DepositCurrent(pti, wp, uxp, uyp, uzp, ion_lev,
                           J[lev][0].get(), J[lev][1].get(), J[lev][2].get(),
                           0, np, thread_num, lev, lev, dt, relative_t/dt);
        }
#ifdef AMREX_USE_OMP
        }
#endif
    }
}

/* \brief Charge Deposition for thread thread_num
 * \param pti         : Particle iterator
 * \param wp          : Array of particle weights
 * \param ion_lev     : Pointer to array of particle ionization level. This is
                         required to have the charge of each macroparticle
                         since q is a scalar. For non-ionizable species,
                         ion_lev is a null pointer.
 * \param rho         : Full array of charge density
 * \param icomp       : Component of rho into which charge is deposited.
                        0: old value (before particle push).
                        1: new value (after particle push).
 * \param offset      : Index of first particle for which charge is deposited
 * \param np_to_depose: Number of particles for which charge is deposited.
                        Particles [offset,offset+np_tp_depose] deposit charge
 * \param thread_num  : Thread number (if tiling)
 * \param lev         : Level of box that contains particles
 * \param depos_lev   : Level on which particles deposit (if buffers are used)
 */
void
WarpXParticleContainer::DepositCharge (WarpXParIter& pti, RealVector& wp,
                                       const int * const ion_lev,
                                       amrex::MultiFab* rho, int icomp,
                                       const long offset, const long np_to_depose,
                                       int thread_num, int lev, int depos_lev)
{
    AMREX_ALWAYS_ASSERT_WITH_MESSAGE((depos_lev==(lev-1)) ||
                                     (depos_lev==(lev  )),
                                     "Deposition buffers only work for lev-1");

    // If no particles, do not do anything
    if (np_to_depose == 0) return;

    // If user decides not to deposit
    if (do_not_deposit) return;

    // Number of guard cells for local deposition of rho
    WarpX& warpx = WarpX::GetInstance();
    const amrex::IntVect& ng_rho = warpx.get_ng_depos_rho();

    // Extract deposition order and check that particles shape fits within the guard cells.
    // NOTE: In specific situations where the staggering of rho and the charge deposition algorithm
    // are not trivial, this check might be too strict and we might need to relax it, as currently
    // done for the current deposition.

#if   (AMREX_SPACEDIM == 2)
    const amrex::IntVect shape_extent = amrex::IntVect(static_cast<int>(WarpX::nox/2+1),
                                                       static_cast<int>(WarpX::noz/2+1));
#elif (AMREX_SPACEDIM == 3)
    const amrex::IntVect shape_extent = amrex::IntVect(static_cast<int>(WarpX::nox/2+1),
                                                       static_cast<int>(WarpX::noy/2+1),
                                                       static_cast<int>(WarpX::noz/2+1));
#endif

    // On CPU: particles deposit on tile arrays, which have a small number of guard cells ng_rho
    // On GPU: particles deposit directly on the rho array, which usually have a larger number of guard cells
#ifndef AMREX_USE_GPU
    const amrex::IntVect range = ng_rho - shape_extent;
#else
    const amrex::IntVect range = rho->nGrowVect() - shape_extent;
#endif

    AMREX_ALWAYS_ASSERT_WITH_MESSAGE(
        amrex::numParticlesOutOfRange(pti, range) == 0,
        "Particles shape does not fit within tile (CPU) or guard cells (GPU) used for charge deposition");

    const std::array<Real,3>& dx = WarpX::CellSize(std::max(depos_lev,0));
    const Real q = this->charge;

    WARPX_PROFILE_VAR_NS("WarpXParticleContainer::DepositCharge::ChargeDeposition", blp_ppc_chd);
    WARPX_PROFILE_VAR_NS("WarpXParticleContainer::DepositCharge::Accumulate", blp_accumulate);

    // Get tile box where charge is deposited.
    // The tile box is different when depositing in the buffers (depos_lev<lev)
    // or when depositing inside the level (depos_lev=lev)
    Box tilebox;
    if (lev == depos_lev) {
        tilebox = pti.tilebox();
    } else {
        const IntVect& ref_ratio = WarpX::RefRatio(depos_lev);
        tilebox = amrex::coarsen(pti.tilebox(),ref_ratio);
    }

#ifndef AMREX_USE_GPU
    // Staggered tile box
    Box tb = amrex::convert( tilebox, rho->ixType().toIntVect() );
#endif

    tilebox.grow(ng_rho);

    const int nc = WarpX::ncomps;

#ifdef AMREX_USE_GPU
    amrex::ignore_unused(thread_num);
    // GPU, no tiling: rho_fab points to the full rho array
    MultiFab rhoi(*rho, amrex::make_alias, icomp*nc, nc);
    auto & rho_fab = rhoi.get(pti);
#else
    tb.grow(ng_rho);

    // CPU, tiling: rho_fab points to local_rho[thread_num]
    local_rho[thread_num].resize(tb, nc);

    // local_rho[thread_num] is set to zero
    local_rho[thread_num].setVal(0.0);

    auto & rho_fab = local_rho[thread_num];
#endif

    const auto GetPosition = GetParticlePosition(pti, offset);

    // Lower corner of tile box physical domain
    // Note that this includes guard cells since it is after tilebox.ngrow
    Real cur_time = warpx.gett_new(lev);
    Real dt = warpx.getdt(lev);
    const auto& time_of_last_gal_shift = warpx.time_of_last_gal_shift;
    // Take into account Galilean shift
    Real time_shift_rho_old = (cur_time - time_of_last_gal_shift);
    Real time_shift_rho_new = (cur_time + dt - time_of_last_gal_shift);
    amrex::Array<amrex::Real,3> galilean_shift;
    if (icomp==0){
        galilean_shift = {
            m_v_galilean[0]*time_shift_rho_old,
            m_v_galilean[1]*time_shift_rho_old,
            m_v_galilean[2]*time_shift_rho_old };
    } else{
        galilean_shift = {
            m_v_galilean[0]*time_shift_rho_new,
            m_v_galilean[1]*time_shift_rho_new,
            m_v_galilean[2]*time_shift_rho_new };
    }
    const std::array<Real, 3>& xyzmin = WarpX::LowerCorner(tilebox, galilean_shift, depos_lev);

    // Indices of the lower bound
    const Dim3 lo = lbound(tilebox);

    WARPX_PROFILE_VAR_START(blp_ppc_chd);
    amrex::LayoutData<amrex::Real>* costs = WarpX::getCosts(lev);
    amrex::Real* cost = costs ? &((*costs)[pti.index()]) : nullptr;

    if        (WarpX::nox == 1){
        doChargeDepositionShapeN<1>(GetPosition, wp.dataPtr()+offset, ion_lev,
                                    rho_fab, np_to_depose, dx, xyzmin, lo, q,
                                    WarpX::n_rz_azimuthal_modes, cost,
                                    WarpX::load_balance_costs_update_algo);
    } else if (WarpX::nox == 2){
        doChargeDepositionShapeN<2>(GetPosition, wp.dataPtr()+offset, ion_lev,
                                    rho_fab, np_to_depose, dx, xyzmin, lo, q,
                                    WarpX::n_rz_azimuthal_modes, cost,
                                    WarpX::load_balance_costs_update_algo);
    } else if (WarpX::nox == 3){
        doChargeDepositionShapeN<3>(GetPosition, wp.dataPtr()+offset, ion_lev,
                                    rho_fab, np_to_depose, dx, xyzmin, lo, q,
                                    WarpX::n_rz_azimuthal_modes, cost,
                                    WarpX::load_balance_costs_update_algo);
    }
    WARPX_PROFILE_VAR_STOP(blp_ppc_chd);

#ifndef AMREX_USE_GPU
    // CPU, tiling: atomicAdd local_rho into rho
    WARPX_PROFILE_VAR_START(blp_accumulate);
    (*rho)[pti].atomicAdd(local_rho[thread_num], tb, tb, 0, icomp*nc, nc);
    WARPX_PROFILE_VAR_STOP(blp_accumulate);
#endif
}

void
WarpXParticleContainer::DepositCharge (amrex::Vector<std::unique_ptr<amrex::MultiFab> >& rho,
                                       const bool local, const bool reset,
                                       const bool do_rz_volume_scaling,
                                       const bool interpolate_across_levels,
                                       const int icomp)
{
#ifdef WARPX_DIM_RZ
    (void)do_rz_volume_scaling;
#endif
    // Loop over the refinement levels
    int const finest_level = rho.size() - 1;
    for (int lev = 0; lev <= finest_level; ++lev)
    {
        // Reset the rho array if reset is True
        int const nc = WarpX::ncomps;
        if (reset) rho[lev]->setVal(0., icomp*nc, nc, rho[lev]->nGrowVect());

        // Loop over particle tiles and deposit charge on each level
#ifdef AMREX_USE_OMP
#pragma omp parallel if (amrex::Gpu::notInLaunchRegion())
        {
        int thread_num = omp_get_thread_num();
#else
        int thread_num = 0;
#endif
        for (WarpXParIter pti(*this, lev); pti.isValid(); ++pti)
        {
            const long np = pti.numParticles();
            auto& wp = pti.GetAttribs(PIdx::w);

            int* AMREX_RESTRICT ion_lev = nullptr;
            if (do_field_ionization)
            {
                ion_lev = pti.GetiAttribs(particle_icomps["ionization_level"]).dataPtr();
            }

            DepositCharge(pti, wp, ion_lev, rho[lev].get(), icomp, 0, np, thread_num, lev, lev);
        }
#ifdef AMREX_USE_OMP
        }
#endif

#ifdef WARPX_DIM_RZ
        if (do_rz_volume_scaling)
        {
            WarpX::GetInstance().ApplyInverseVolumeScalingToChargeDensity(rho[lev].get(), lev);
        }
#else
        ignore_unused(do_rz_volume_scaling);
#endif

        // Exchange guard cells
        if (local == false) rho[lev]->SumBoundary(m_gdb->Geom(lev).periodicity());
    }

    // Now that the charge has been deposited at each level,
    // we average down from fine to crse
    if (interpolate_across_levels)
    {
        for (int lev = finest_level - 1; lev >= 0; --lev)
        {
            const DistributionMapping& fine_dm = rho[lev+1]->DistributionMap();
            BoxArray coarsened_fine_BA = rho[lev+1]->boxArray();
            coarsened_fine_BA.coarsen(m_gdb->refRatio(lev));
            MultiFab coarsened_fine_data(coarsened_fine_BA, fine_dm, rho[lev+1]->nComp(), 0);
            coarsened_fine_data.setVal(0.0);
            const int refinement_ratio = 2;
            CoarsenMR::Coarsen(coarsened_fine_data, *rho[lev+1], IntVect(refinement_ratio));
            rho[lev]->ParallelAdd(coarsened_fine_data, m_gdb->Geom(lev).periodicity());
        }
    }
}

std::unique_ptr<MultiFab>
WarpXParticleContainer::GetChargeDensity (int lev, bool local)
{
    const auto& gm = m_gdb->Geom(lev);
    const auto& ba = m_gdb->ParticleBoxArray(lev);
    const auto& dm = m_gdb->DistributionMap(lev);
    BoxArray nba = ba;

    bool is_PSATD_RZ = false;
#ifdef WARPX_DIM_RZ
    if (WarpX::maxwell_solver_id == MaxwellSolverAlgo::PSATD)
        is_PSATD_RZ = true;
#endif
    if( !is_PSATD_RZ )
        nba.surroundingNodes();

    // Number of guard cells for local deposition of rho
    WarpX& warpx = WarpX::GetInstance();
    const int ng_rho = warpx.get_ng_depos_rho().max();

    auto rho = std::make_unique<MultiFab>(nba,dm,WarpX::ncomps,ng_rho);
    rho->setVal(0.0);

#ifdef AMREX_USE_OMP
#pragma omp parallel if (amrex::Gpu::notInLaunchRegion())
    {
#endif
#ifdef AMREX_USE_OMP
        int thread_num = omp_get_thread_num();
#else
        int thread_num = 0;
#endif

        for (WarpXParIter pti(*this, lev); pti.isValid(); ++pti)
        {
            const long np = pti.numParticles();
            auto& wp = pti.GetAttribs(PIdx::w);

            int* AMREX_RESTRICT ion_lev;
            if (do_field_ionization){
                ion_lev = pti.GetiAttribs(particle_icomps["ionization_level"]).dataPtr();
            } else {
                ion_lev = nullptr;
            }

            DepositCharge(pti, wp, ion_lev, rho.get(), 0, 0, np,
                          thread_num, lev, lev);
        }
#ifdef AMREX_USE_OMP
    }
#endif

#ifdef WARPX_DIM_RZ
    WarpX::GetInstance().ApplyInverseVolumeScalingToChargeDensity(rho.get(), lev);
#endif

    if (local == false) rho->SumBoundary(gm.periodicity());

    return rho;
}

Real WarpXParticleContainer::sumParticleCharge(bool local) {

    amrex::Real total_charge = 0.0;

    const int nLevels = finestLevel();
    for (int lev = 0; lev < nLevels; ++lev)
    {

#ifdef AMREX_USE_OMP
#pragma omp parallel reduction(+:total_charge)
#endif
        for (WarpXParIter pti(*this, lev); pti.isValid(); ++pti)
        {
            auto& wp = pti.GetAttribs(PIdx::w);
            for (unsigned long i = 0; i < wp.size(); i++) {
                total_charge += wp[i];
            }
        }
    }

    if (local == false) ParallelDescriptor::ReduceRealSum(total_charge);
    total_charge *= this->charge;
    return total_charge;
}

std::array<Real, 3> WarpXParticleContainer::meanParticleVelocity(bool local) {

    amrex::Real vx_total = 0.0;
    amrex::Real vy_total = 0.0;
    amrex::Real vz_total = 0.0;

    amrex::Long np_total = 0;

    amrex::Real inv_clight_sq = 1.0/PhysConst::c/PhysConst::c;

    const int nLevels = finestLevel();

#ifdef AMREX_USE_GPU
    if (Gpu::inLaunchRegion())
    {
        ReduceOps<ReduceOpSum, ReduceOpSum, ReduceOpSum> reduce_op;
        ReduceData<Real, Real, Real> reduce_data(reduce_op);
        using ReduceTuple = typename decltype(reduce_data)::Type;
        for (int lev = 0; lev <= nLevels; ++lev) {
            for (WarpXParIter pti(*this, lev); pti.isValid(); ++pti)
            {
                const auto uxp = pti.GetAttribs(PIdx::ux).data();
                const auto uyp = pti.GetAttribs(PIdx::uy).data();
                const auto uzp = pti.GetAttribs(PIdx::uz).data();

                const long np = pti.numParticles();
                np_total += np;

                reduce_op.eval(np, reduce_data,
                               [=] AMREX_GPU_DEVICE (int i) -> ReduceTuple
                               {
                                   Real usq = (uxp[i]*uxp[i] +
                                               uyp[i]*uyp[i] +
                                               uzp[i]*uzp[i])*inv_clight_sq;
                                   Real gaminv = 1.0_rt/std::sqrt(1.0_rt + usq);
                                   return {uxp[i]*gaminv,  uyp[i]*gaminv, uzp[i]*gaminv};
                               });
            }
        }

        ReduceTuple hv = reduce_data.value();
        vx_total = amrex::get<0>(hv);
        vy_total = amrex::get<1>(hv);
        vz_total = amrex::get<2>(hv);
    }
    else
#endif
    {
        for (int lev = 0; lev <= nLevels; ++lev) {
#ifdef AMREX_USE_OMP
#pragma omp parallel reduction(+:vx_total, vy_total, vz_total, np_total)
#endif
            for (WarpXParIter pti(*this, lev); pti.isValid(); ++pti)
            {
                auto& ux = pti.GetAttribs(PIdx::ux);
                auto& uy = pti.GetAttribs(PIdx::uy);
                auto& uz = pti.GetAttribs(PIdx::uz);

                np_total += pti.numParticles();

                for (unsigned long i = 0; i < ux.size(); i++) {
                    Real usq = (ux[i]*ux[i] + uy[i]*uy[i] + uz[i]*uz[i])*inv_clight_sq;
                    Real gaminv = 1.0_rt/std::sqrt(1.0_rt + usq);
                    vx_total += ux[i]*gaminv;
                    vy_total += uy[i]*gaminv;
                    vz_total += uz[i]*gaminv;
                }
            }
        }
    }

    if (local == false) {
        ParallelDescriptor::ReduceRealSum(vx_total);
        ParallelDescriptor::ReduceRealSum(vy_total);
        ParallelDescriptor::ReduceRealSum(vz_total);
        ParallelDescriptor::ReduceLongSum(np_total);
    }

    std::array<Real, 3> mean_v;
    if (np_total > 0) {
        mean_v[0] = vx_total / np_total;
        mean_v[1] = vy_total / np_total;
        mean_v[2] = vz_total / np_total;
    }

    return mean_v;
}

Real WarpXParticleContainer::maxParticleVelocity(bool local) {

    amrex::ParticleReal max_v = 0.0;

    const int nLevels = finestLevel();
    for (int lev = 0; lev <= nLevels; ++lev)
    {

#ifdef AMREX_USE_OMP
#pragma omp parallel reduction(max:max_v)
#endif
        for (WarpXParIter pti(*this, lev); pti.isValid(); ++pti)
        {
            auto& ux = pti.GetAttribs(PIdx::ux);
            auto& uy = pti.GetAttribs(PIdx::uy);
            auto& uz = pti.GetAttribs(PIdx::uz);
            for (unsigned long i = 0; i < ux.size(); i++) {
                max_v = std::max(max_v, std::sqrt(ux[i]*ux[i] + uy[i]*uy[i] + uz[i]*uz[i]));
            }
        }
    }

    if (local == false) ParallelAllReduce::Max(max_v, ParallelDescriptor::Communicator());
    return max_v;
}

void
WarpXParticleContainer::PushX (amrex::Real dt)
{
    const int nLevels = finestLevel();
    for (int lev = 0; lev <= nLevels; ++lev) {
        PushX(lev, dt);
    }
}

void
WarpXParticleContainer::PushX (int lev, amrex::Real dt)
{
    WARPX_PROFILE("WarpXParticleContainer::PushX()");

    if (do_not_push) return;

    amrex::LayoutData<amrex::Real>* costs = WarpX::getCosts(lev);

#ifdef AMREX_USE_OMP
#pragma omp parallel if (amrex::Gpu::notInLaunchRegion())
#endif
    {

        for (WarpXParIter pti(*this, lev); pti.isValid(); ++pti)
        {
            if (costs && WarpX::load_balance_costs_update_algo == LoadBalanceCostsUpdateAlgo::Timers)
            {
                amrex::Gpu::synchronize();
            }
            Real wt = amrex::second();

            //
            // Particle Push
            //

            const auto GetPosition = GetParticlePosition(pti);
                  auto SetPosition = SetParticlePosition(pti);

            // - momenta are stored as a struct of array, in `attribs`
            auto& attribs = pti.GetAttribs();
            ParticleReal* AMREX_RESTRICT ux = attribs[PIdx::ux].dataPtr();
            ParticleReal* AMREX_RESTRICT uy = attribs[PIdx::uy].dataPtr();
            ParticleReal* AMREX_RESTRICT uz = attribs[PIdx::uz].dataPtr();

            // Loop over the particles and update their position
            amrex::ParallelFor( pti.numParticles(),
                [=] AMREX_GPU_DEVICE (long i) {
                                    ParticleReal x, y, z;
                                    GetPosition(i, x, y, z);
                                    UpdatePosition(x, y, z, ux[i], uy[i], uz[i], dt);
                                    SetPosition(i, x, y, z);
                }
            );

            if (costs && WarpX::load_balance_costs_update_algo == LoadBalanceCostsUpdateAlgo::Timers)
            {
                amrex::Gpu::synchronize();
                wt = amrex::second() - wt;
                amrex::HostDevice::Atomic::Add( &(*costs)[pti.index()], wt);
            }
        }
    }
}

// When using runtime components, AMReX requires to touch all tiles
// in serial and create particles tiles with runtime components if
// they do not exist (or if they were defined by default, i.e.,
// without runtime component).
void WarpXParticleContainer::defineAllParticleTiles () noexcept
{
    tmp_particle_data.resize(finestLevel()+1);
    for (int lev = 0; lev <= finestLevel(); ++lev)
    {
        for (auto mfi = MakeMFIter(lev); mfi.isValid(); ++mfi)
        {
            const int grid_id = mfi.index();
            const int tile_id = mfi.LocalTileIndex();
            tmp_particle_data[lev][std::make_pair(grid_id,tile_id)];
            DefineAndReturnParticleTile(lev, grid_id, tile_id);
        }
    }
}

// This function is called in Redistribute, just after locate
void
WarpXParticleContainer::particlePostLocate(ParticleType& p,
                                           const ParticleLocData& pld,
                                           const int lev)
{
    if (not do_splitting) return;

    // Tag particle if goes to higher level.
    // It will be split later in the loop
    if (pld.m_lev == lev+1
        and p.id() != NoSplitParticleID
        and p.id() >= 0)
    {
        p.id() = DoSplitParticleID;
    }

    if (pld.m_lev == lev-1){
        // For the moment, do not do anything if particles goes
        // to lower level.
    }
}

void
WarpXParticleContainer::ApplyBoundaryConditions (ParticleBC boundary_conditions){
    WARPX_PROFILE("WarpXParticleContainer::ApplyBoundaryConditions()");
    for (int lev = 0; lev <= finestLevel(); ++lev)
    {
        for (WarpXParIter pti(*this, lev); pti.isValid(); ++pti)
        {
            auto GetPosition = GetParticlePosition(pti);
            const Real xmin = Geom(lev).ProbLo(0);
            const Real xmax = Geom(lev).ProbHi(0);
#ifdef WARPX_DIM_3D
            const Real ymin = Geom(lev).ProbLo(1);
            const Real ymax = Geom(lev).ProbHi(1);
#endif
            const Real zmin = Geom(lev).ProbLo(AMREX_SPACEDIM-1);
            const Real zmax = Geom(lev).ProbHi(AMREX_SPACEDIM-1);

            ParticleTileType& ptile = ParticlesAt(lev, pti);
            ParticleType * const pp = ptile.GetArrayOfStructs()().data();

            // Loop over particles and apply BC to each particle
            amrex::ParallelFor(
                pti.numParticles(),
                [=] AMREX_GPU_DEVICE (long i) {
                    ParticleType& p = pp[i];
                    ParticleReal x, y, z;
                    GetPosition(i, x, y, z);
#ifdef WARPX_DIM_3D
                    if (x < xmin || x > xmax || y < ymin || y > ymax || z < zmin || z > zmax){
                        if (boundary_conditions == ParticleBC::absorbing) p.id() = -1;
                    }
#else
                    if (x < xmin || x > xmax || z < zmin || z > zmax){
                        if (boundary_conditions == ParticleBC::absorbing) p.id() = -1;
                    }
#endif
                }
            );
        }
    }
}<|MERGE_RESOLUTION|>--- conflicted
+++ resolved
@@ -241,26 +241,12 @@
             pinned_tile.push_back_real(i, 0.0);
         }
 
-<<<<<<< HEAD
-        particle_tile.resize(pinned_tile.numParticles());
-        amrex::copyParticles(particle_tile, pinned_tile);
-        // note that the above call replaces current particles
-        // if instead the desire is to simply add particles the
-        // following code can be used
-        // auto old_np = particle_tile.numParticles();
-        // auto new_np = old_np + pinned_tile.numParticles();
-        // particle_tile.resize(new_np);
-        // amrex::copyParticles(
-        //     particle_tile, pinned_tile, 0, old_np, pinned_tile.numParticles()
-        // );
-=======
         auto old_np = particle_tile.numParticles();
         auto new_np = old_np + pinned_tile.numParticles();
         particle_tile.resize(new_np);
         amrex::copyParticles(
             particle_tile, pinned_tile, 0, old_np, pinned_tile.numParticles()
         );
->>>>>>> 359e878e
     }
 
     Redistribute();
