/* Copyright 2019 Andrew Myers, David Grote, Maxence Thevenet
 * Remi Lehe, Weiqun Zhang
 *
 * This file is part of WarpX.
 *
 * License: BSD-3-Clause-LBNL
 */
#ifndef WARPX_WRAPPERS_H_
#define WARPX_WRAPPERS_H_

#include "Particles/WarpXParticleContainer.H"
#include "Evolve/WarpXDtType.H"
#include <AMReX_Config.H>
#include <AMReX_REAL.H>

#ifdef AMREX_USE_MPI
#   include <mpi.h>
#endif

#ifdef __cplusplus
extern "C" {
#endif

    int warpx_Real_size();
    int warpx_ParticleReal_size();

    int warpx_nSpecies();

    bool warpx_use_fdtd_nci_corr();

    int warpx_galerkin_interpolation();

    int warpx_nComps();

    int warpx_SpaceDim();

    void amrex_init (int argc, char* argv[]);

#ifdef AMREX_USE_MPI
    void amrex_init_with_inited_mpi (int argc, char* argv[], MPI_Comm mpicomm);
#endif

    void amrex_finalize (int finalize_mpi);

    void warpx_init ();

    void warpx_finalize ();

    typedef void(*WARPX_CALLBACK_PY_FUNC_0)();

    void warpx_set_callback_py_afterinit (WARPX_CALLBACK_PY_FUNC_0);
    void warpx_set_callback_py_beforeEsolve (WARPX_CALLBACK_PY_FUNC_0);
    void warpx_set_callback_py_afterEsolve (WARPX_CALLBACK_PY_FUNC_0);
    void warpx_set_callback_py_beforedeposition (WARPX_CALLBACK_PY_FUNC_0);
    void warpx_set_callback_py_afterdeposition (WARPX_CALLBACK_PY_FUNC_0);
    void warpx_set_callback_py_fieldsolver (WARPX_CALLBACK_PY_FUNC_0);
    void warpx_set_callback_py_particlescraper (WARPX_CALLBACK_PY_FUNC_0);
    void warpx_set_callback_py_particleloader (WARPX_CALLBACK_PY_FUNC_0);
    void warpx_set_callback_py_beforestep (WARPX_CALLBACK_PY_FUNC_0);
    void warpx_set_callback_py_afterstep (WARPX_CALLBACK_PY_FUNC_0);
    void warpx_set_callback_py_afterrestart (WARPX_CALLBACK_PY_FUNC_0);
    void warpx_set_callback_py_particleinjection (WARPX_CALLBACK_PY_FUNC_0);
    void warpx_set_callback_py_appliedfields (WARPX_CALLBACK_PY_FUNC_0);

    void warpx_evolve (int numsteps);  // -1 means the inputs parameter will be used.

    void warpx_addNParticles(int speciesnumber,
                             int lenx,
                             amrex::ParticleReal const * x,
                             amrex::ParticleReal const * y,
                             amrex::ParticleReal const * z,
                             amrex::ParticleReal const * vx,
                             amrex::ParticleReal const * vy,
                             amrex::ParticleReal const * vz,
                             int nattr,
                             amrex::ParticleReal const * attr,
                             int uniqueparticles);

    void warpx_ConvertLabParamsToBoost();

    void warpx_ReadBCParams();

    void warpx_CheckGriddingForRZSpectral();

    amrex::Real warpx_getProbLo(int dir);

    amrex::Real warpx_getProbHi(int dir);

    long warpx_getNumParticles(int speciesnumber);

    amrex::ParticleReal** warpx_getParticleStructs(int speciesnumber, int lev,
                                                   int* num_tiles, int** particles_per_tile);

    amrex::ParticleReal** warpx_getParticleArrays(int speciesnumber, int comp, int lev,
                                                  int* num_tiles, int** particles_per_tile);

    amrex::ParticleReal** warpx_getParticleArraysFromCompName(
<<<<<<< HEAD
        int speciesnumber, const char* char_comp_name, int lev,
        int* num_tiles, int** particles_per_tile);

    void warpx_addRealComp(const char* char_comp_name, bool comm);
=======
        const char* char_species_name, const char* char_comp_name, int lev,
        int* num_tiles, int** particles_per_tile);

    amrex::ParticleReal** warpx_getParticleArraysUsingPC(
        WarpXParticleContainer& myspc, int comp,
        int lev, int* num_tiles, int** particles_per_tile);

    int warpx_getParticleCompIndex(
        const char* char_species_name, const char* char_comp_name);

    void warpx_addRealComp(
        const char* char_species_name, const char* char_comp_name, bool comm);
>>>>>>> 0a4c398d

  void warpx_ComputeDt ();
  void warpx_MoveWindow (int step, bool move_j);

  void warpx_EvolveE (amrex::Real dt);
  void warpx_EvolveB (amrex::Real dt, DtType a_dt_type);
  void warpx_FillBoundaryE ();
  void warpx_FillBoundaryB ();
  void warpx_SyncCurrent ();
  void warpx_UpdateAuxilaryData ();
  void warpx_PushParticlesandDepose (amrex::Real cur_time);

  int warpx_getistep (int lev);
  void warpx_setistep (int lev, int ii);
  amrex::Real warpx_gett_new (int lev);
  void warpx_sett_new (int lev, amrex::Real time);
  amrex::Real warpx_getdt (int lev);

  int warpx_maxStep ();
  amrex::Real warpx_stopTime ();

  int warpx_finestLevel ();
  int warpx_getMyProc();
  int warpx_getNProcs();

  int warpx_getMyProc ();
  int warpx_getNProcs ();


  void mypc_Redistribute ();

#ifdef __cplusplus
}
#endif

#endif<|MERGE_RESOLUTION|>--- conflicted
+++ resolved
@@ -95,12 +95,6 @@
                                                   int* num_tiles, int** particles_per_tile);
 
     amrex::ParticleReal** warpx_getParticleArraysFromCompName(
-<<<<<<< HEAD
-        int speciesnumber, const char* char_comp_name, int lev,
-        int* num_tiles, int** particles_per_tile);
-
-    void warpx_addRealComp(const char* char_comp_name, bool comm);
-=======
         const char* char_species_name, const char* char_comp_name, int lev,
         int* num_tiles, int** particles_per_tile);
 
@@ -113,7 +107,6 @@
 
     void warpx_addRealComp(
         const char* char_species_name, const char* char_comp_name, bool comm);
->>>>>>> 0a4c398d
 
   void warpx_ComputeDt ();
   void warpx_MoveWindow (int step, bool move_j);
