--- conflicted
+++ resolved
@@ -1,6 +1,3 @@
-<<<<<<< HEAD
-#include "BeamRelevant.H"
-=======
 /* Copyright 2019-2020 Maxence Thevenet, Yinjian Zhao
  *
  * This file is part of WarpX.
@@ -8,7 +5,7 @@
  * License: BSD-3-Clause-LBNL
  */
 
->>>>>>> 1dae292f
+#include "BeamRelevant.H"
 #include "ParticleEnergy.H"
 #include "FieldEnergy.H"
 #include "MultiReducedDiags.H"
