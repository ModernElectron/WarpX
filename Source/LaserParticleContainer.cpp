
#include <limits>
#include <cmath>
#include <algorithm>
#include <numeric>

#include <WarpX.H>
#include <WarpXConst.H>
#include <WarpX_f.H>
#include <ParticleContainer.H>

using namespace amrex;

namespace
{
    Vector<Real> CrossProduct (const Vector<Real>& a, const Vector<Real>& b)
    {
	return { a[1]*b[2]-a[2]*b[1],  a[2]*b[0]-a[0]*b[2],  a[0]*b[1]-a[1]*b[0] };
    }
}

LaserParticleContainer::LaserParticleContainer (AmrCore* amr_core, int ispecies)
    : WarpXParticleContainer(amr_core, ispecies)
{
    charge = 1.0;
    mass = std::numeric_limits<Real>::max();

    if (WarpX::use_laser)
    {
	ParmParse pp("laser");

	// Parse the type of laser profile and set the corresponding flag `profile`
	std::string laser_type_s;
	pp.get("profile", laser_type_s);
	std::transform(laser_type_s.begin(), laser_type_s.end(), laser_type_s.begin(), ::tolower);
	if (laser_type_s == "gaussian") {
	    profile = laser_t::Gaussian;
  } else if(laser_type_s == "harris") {
      profile = laser_t::Harris;
  } else if(laser_type_s == "parse_field_function") {
      profile = laser_t::parse_field_function;
	} else {
	    amrex::Abort("Unknown laser type");
	}

	// Parse the properties of the antenna
	pp.getarr("position", position);
	pp.getarr("direction", nvec);
	pp.getarr("polarization", p_X);
	pp.query("pusher_algo", pusher_algo);
	pp.get("wavelength", wavelength);
	pp.get("e_max", e_max);

	if ( profile == laser_t::Gaussian ) {
	    // Parse the properties of the Gaussian profile
	   pp.get("profile_waist", profile_waist);
	   pp.get("profile_duration", profile_duration);
	   pp.get("profile_t_peak", profile_t_peak);
	   pp.get("profile_focal_distance", profile_focal_distance);
	   stc_direction = p_X;
	   pp.queryarr("stc_direction", stc_direction);
	   pp.query("zeta", zeta);
	   pp.query("beta", beta);
	   pp.query("phi2", phi2);
	}

  if ( profile == laser_t::Harris ) {
    // Parse the properties of the Harris profile
    pp.get("profile_waist", profile_waist);
    pp.get("profile_duration", profile_duration);
    pp.get("profile_focal_distance", profile_focal_distance);
  }

  if ( profile == laser_t::parse_field_function ) {
    // Parse the properties of the parse_field_function profile
    pp.get("field_function(X,Y,t)", field_function);
    // User-defined constants: replace names by value
    my_constants.ReadParameters();
    field_function = my_constants.replaceStringValue(field_function);
    // Pass math expression and list of variables to Fortran as char*
    const std::string s_var = "X,Y,t";
    parser_instance_number = parser_initialize_function(field_function.c_str(),
                                                        field_function.length(),
                                                        s_var.c_str(),
                                                        s_var.length());
  }

	// Plane normal
	Real s = 1.0/std::sqrt(nvec[0]*nvec[0] + nvec[1]*nvec[1] + nvec[2]*nvec[2]);
	nvec = { nvec[0]*s, nvec[1]*s, nvec[2]*s };

    if (WarpX::gamma_boost > 1.) {
        // Check that the laser direction is equal to the boost direction
        AMREX_ALWAYS_ASSERT_WITH_MESSAGE( 
            nvec[0]*WarpX::boost_direction[0]
          + nvec[1]*WarpX::boost_direction[1]
          + nvec[2]*WarpX::boost_direction[2] - 1. < 1.e-12,
          "The Lorentz boost should be in the same direction as the laser propagation");
        // Get the position of the plane, along the boost direction, in the lab frame
        // and convert the position of the antenna to the boosted frame
        Z0_lab = nvec[0]*position[0] + nvec[1]*position[1] + nvec[2]*position[2];
        Real Z0_boost = Z0_lab/WarpX::gamma_boost;
        position[0] += (Z0_boost-Z0_lab)*nvec[0];
        position[1] += (Z0_boost-Z0_lab)*nvec[1];
        position[2] += (Z0_boost-Z0_lab)*nvec[2];
    }

	// The first polarization vector
	s = 1.0/std::sqrt(p_X[0]*p_X[0] + p_X[1]*p_X[1] + p_X[2]*p_X[2]);
	p_X = { p_X[0]*s, p_X[1]*s, p_X[2]*s };

	Real dp = std::inner_product(nvec.begin(), nvec.end(), p_X.begin(), 0.0);
        AMREX_ALWAYS_ASSERT_WITH_MESSAGE(std::abs(dp) < 1.0e-14, 
            "Laser plane vector is not perpendicular to the main polarization vector");

	p_Y = CrossProduct(nvec, p_X);   // The second polarization vector

	s = 1.0/std::sqrt(stc_direction[0]*stc_direction[0] + stc_direction[1]*stc_direction[1] + stc_direction[2]*stc_direction[2]);
	stc_direction = { stc_direction[0]*s, stc_direction[1]*s, stc_direction[2]*s };    
	dp = std::inner_product(nvec.begin(), nvec.end(), stc_direction.begin(), 0.0);
        AMREX_ALWAYS_ASSERT_WITH_MESSAGE(std::abs(dp) < 1.0e-14, 
            "stc_direction is not perpendicular to the laser plane vector");
    
	// Get angle between p_X and stc_direction
	// in 2d, stcs are in the simulation plane
#if AMREX_SPACEDIM == 3
	theta_stc = acos(stc_direction[0]*p_X[0] + 
			 stc_direction[1]*p_X[1] + 
			 stc_direction[2]*p_X[2]);
#else
	theta_stc = 0.;
#endif

#if AMREX_SPACEDIM == 3
	u_X = p_X;
	u_Y = p_Y;
#else
	u_X = CrossProduct({0., 1., 0.}, nvec);
	u_Y = {0., 1., 0.};
#endif

        prob_domain = Geometry::ProbDomain();
        {
            Vector<Real> lo, hi;
            if (pp.queryarr("prob_lo", lo)) {
                prob_domain.setLo(lo);
            }
            if (pp.queryarr("prob_hi", hi)) {
                prob_domain.setHi(hi);
            }
        }
    }
}

void
LaserParticleContainer::InitData ()
{
    InitData(maxLevel());
}

void
LaserParticleContainer::InitData (int lev)
{
    // spacing of laser particles in the laser plane.
    // has to be done after geometry is set up.
    Real S_X, S_Y;
    ComputeSpacing(lev, S_X, S_Y);
    ComputeWeightMobility(S_X, S_Y);

    auto Transform = [&](int i, int j) -> Vector<Real>
    {
#if (AMREX_SPACEDIM == 3)
	return { position[0] + (S_X*(i+0.5))*u_X[0] + (S_Y*(j+0.5))*u_Y[0],
		 position[1] + (S_X*(i+0.5))*u_X[1] + (S_Y*(j+0.5))*u_Y[1],
		 position[2] + (S_X*(i+0.5))*u_X[2] + (S_Y*(j+0.5))*u_Y[2] };
#else
	return { position[0] + (S_X*(i+0.5))*u_X[0],
		 0.0,
		 position[2] + (S_X*(i+0.5))*u_X[2] };
#endif
    };

    // Given the "lab" frame coordinates, return the real coordinates in the laser plane coordinates
    auto InverseTransform = [&](const Vector<Real>& pos) -> Vector<Real>
    {
#if (AMREX_SPACEDIM == 3)
	return {u_X[0]*(pos[0]-position[0])+u_X[1]*(pos[1]-position[1])+u_X[2]*(pos[2]-position[2]),
		u_Y[0]*(pos[0]-position[0])+u_Y[1]*(pos[1]-position[1])+u_Y[2]*(pos[2]-position[2])};
#else
	return {u_X[0]*(pos[0]-position[0])+u_X[2]*(pos[2]-position[2]), 0.0};
#endif
    };

    Vector<int> plane_lo(2, std::numeric_limits<int>::max());
    Vector<int> plane_hi(2, std::numeric_limits<int>::min());
    {
	auto compute_min_max = [&](Real x, Real y, Real z)
	{
	    const Vector<Real>& pos_plane = InverseTransform({x, y, z});
	    int i = pos_plane[0]/S_X;
	    int j = pos_plane[1]/S_Y;
	    plane_lo[0] = std::min(plane_lo[0], i);
	    plane_lo[1] = std::min(plane_lo[1], j);
	    plane_hi[0] = std::max(plane_hi[0], i);
	    plane_hi[1] = std::max(plane_hi[1], j);
	};

	const Real* prob_lo = prob_domain.lo();
	const Real* prob_hi = prob_domain.hi();
#if (AMREX_SPACEDIM == 3)
	compute_min_max(prob_lo[0], prob_lo[1], prob_lo[2]);
	compute_min_max(prob_hi[0], prob_lo[1], prob_lo[2]);
	compute_min_max(prob_lo[0], prob_hi[1], prob_lo[2]);
	compute_min_max(prob_hi[0], prob_hi[1], prob_lo[2]);
	compute_min_max(prob_lo[0], prob_lo[1], prob_hi[2]);
	compute_min_max(prob_hi[0], prob_lo[1], prob_hi[2]);
	compute_min_max(prob_lo[0], prob_hi[1], prob_hi[2]);
	compute_min_max(prob_hi[0], prob_hi[1], prob_hi[2]);
#else
	compute_min_max(prob_lo[0], 0.0, prob_lo[1]);
	compute_min_max(prob_hi[0], 0.0, prob_lo[1]);
	compute_min_max(prob_lo[0], 0.0, prob_hi[1]);
	compute_min_max(prob_hi[0], 0.0, prob_hi[1]);
#endif
    }

    const int nprocs = ParallelDescriptor::NProcs();
    const int myproc = ParallelDescriptor::MyProc();

#if (AMREX_SPACEDIM == 3)
    const Box plane_box {IntVect(plane_lo[0],plane_lo[1],0),
                         IntVect(plane_hi[0],plane_hi[1],0)};
    BoxArray plane_ba {plane_box};
    {
	IntVect chunk(plane_box.size());
	const int min_size = 8;
	while (plane_ba.size() < nprocs && chunk[0] > min_size && chunk[1] > min_size)
	{
	    for (int j = 1; j >= 0 ; j--)
	    {
		chunk[j] /= 2;

		if (plane_ba.size() < nprocs) {
		    plane_ba.maxSize(chunk);
		}
	    }
	}
    }
#else
    BoxArray plane_ba { Box {IntVect(plane_lo[0],0), IntVect(plane_hi[0],0)} };
#endif

    RealVector particle_x, particle_y, particle_z, particle_w;

    const DistributionMapping plane_dm {plane_ba, nprocs};
    const Vector<int>& procmap = plane_dm.ProcessorMap();
    for (int i = 0, n = plane_ba.size(); i < n; ++i)
    {
	if (procmap[i] == myproc)
	{
	    const Box& bx = plane_ba[i];
	    for (IntVect cell = bx.smallEnd(); cell <= bx.bigEnd(); bx.next(cell))
	    {
		const Vector<Real>& pos = Transform(cell[0], cell[1]);
#if (AMREX_SPACEDIM == 3)
		const Real* x = pos.dataPtr();
#else
		const Real x[2] = {pos[0], pos[2]};
#endif
		if (prob_domain.contains(x))
		{
		    for (int k = 0; k<2; ++k) {
			particle_x.push_back(pos[0]);
			particle_y.push_back(pos[1]);
			particle_z.push_back(pos[2]);
		    }
		    particle_w.push_back( weight);
		    particle_w.push_back(-weight);
		}
	    }
	}
    }
    const int np = particle_z.size();
    RealVector particle_ux(np, 0.0);
    RealVector particle_uy(np, 0.0);
    RealVector particle_uz(np, 0.0);

    if (Verbose()) amrex::Print() << "Adding laser particles\n";
    AddNParticles(lev,
                  np, particle_x.dataPtr(), particle_y.dataPtr(), particle_z.dataPtr(),
		  particle_ux.dataPtr(), particle_uy.dataPtr(), particle_uz.dataPtr(),
		  1, particle_w.dataPtr(), 1);
}

void
LaserParticleContainer::Evolve (int lev,
				const MultiFab&, const MultiFab&, const MultiFab&,
				const MultiFab&, const MultiFab&, const MultiFab&,
				MultiFab& jx, MultiFab& jy, MultiFab& jz,
                                MultiFab* cjx, MultiFab* cjy, MultiFab* cjz,
                                MultiFab* rho, MultiFab* crho,
                                const MultiFab*, const MultiFab*, const MultiFab*,
                                const MultiFab*, const MultiFab*, const MultiFab*,
                                Real t, Real dt)
{
    BL_PROFILE("Laser::Evolve()");
    BL_PROFILE_VAR_NS("Laser::Evolve::Copy", blp_copy);
    BL_PROFILE_VAR_NS("PICSAR::LaserParticlePush", blp_pxr_pp);
    BL_PROFILE_VAR_NS("PICSAR::LaserCurrentDepo", blp_pxr_cd);
    BL_PROFILE_VAR_NS("Laser::Evolve::Accumulate", blp_accumulate);

    Real t_lab = t;
    if (WarpX::gamma_boost > 1) {
        // Convert time from the boosted to the lab-frame
        // (in order to later calculate the amplitude of the field,
        // at the position of the antenna, in the lab-frame)
        t_lab = 1./WarpX::gamma_boost*t + WarpX::beta_boost*Z0_lab/PhysConst::c;
    }

    BL_ASSERT(OnSameGrids(lev,jx));

    MultiFab* cost = WarpX::getCosts(lev);

#ifdef _OPENMP
#pragma omp parallel
#endif
    {
#ifdef _OPENMP
      int thread_num = omp_get_thread_num();
#else
      int thread_num = 0;
#endif

      if (local_rho[thread_num] == nullptr) local_rho[thread_num].reset( new amrex::FArrayBox());
      if (local_jx[thread_num]  == nullptr) local_jx[thread_num].reset( new amrex::FArrayBox());
      if (local_jy[thread_num]  == nullptr) local_jy[thread_num].reset(  new amrex::FArrayBox());
      if (local_jz[thread_num]  == nullptr) local_jz[thread_num].reset(  new amrex::FArrayBox());
      
        Cuda::DeviceVector<Real> plane_Xp, plane_Yp, amplitude_E;

        for (WarpXParIter pti(*this, lev); pti.isValid(); ++pti)
	{
            Real wt = amrex::second();

	    const Box& box = pti.validbox();

            auto& attribs = pti.GetAttribs();

            auto&  wp = attribs[PIdx::w ];
            auto& uxp = attribs[PIdx::ux];
            auto& uyp = attribs[PIdx::uy];
            auto& uzp = attribs[PIdx::uz];

	    const long np  = pti.numParticles();
            // For now, laser particles do not take the current buffers into account
            const long np_current = np;

            m_giv[thread_num].resize(np);

               plane_Xp.resize(np);
               plane_Yp.resize(np);
            amplitude_E.resize(np);

	    //
	    // copy data from particle container to temp arrays
	    //
	    BL_PROFILE_VAR_START(blp_copy);
            pti.GetPosition(m_xp[thread_num], m_yp[thread_num], m_zp[thread_num]);
	    BL_PROFILE_VAR_STOP(blp_copy);

            if (rho) DepositCharge(pti, wp, rho, crho, 0, np_current, np, thread_num, lev);

	    //
	    // Particle Push
	    //
	    BL_PROFILE_VAR_START(blp_pxr_pp);
            // Find the coordinates of the particles in the emission plane
            calculate_laser_plane_coordinates( &np,
                m_xp[thread_num].dataPtr(),
                m_yp[thread_num].dataPtr(),
                m_zp[thread_num].dataPtr(),
                plane_Xp.dataPtr(), plane_Yp.dataPtr(),
                &u_X[0], &u_X[1], &u_X[2], &u_Y[0], &u_Y[1], &u_Y[2],
                &position[0], &position[1], &position[2] );
	    // Calculate the laser amplitude to be emitted,
	    // at the position of the emission plane
	    if (profile == laser_t::Gaussian) {
		warpx_gaussian_laser( &np, plane_Xp.dataPtr(), plane_Yp.dataPtr(),
				      &t_lab, &wavelength, &e_max, &profile_waist, &profile_duration,
<<<<<<< HEAD
				      &profile_t_peak, &profile_focal_distance, amplitude_E.dataPtr(),
				      &zeta, &beta, &phi2 );
=======
				      &profile_t_peak, &profile_focal_distance, amplitude_E.data(),
				      &zeta, &beta, &phi2, &theta_stc );
>>>>>>> 8785095f
	    }

            if (profile == laser_t::Harris) {
		warpx_harris_laser( &np, plane_Xp.dataPtr(), plane_Yp.dataPtr(),
                                    &t, &wavelength, &e_max, &profile_waist, &profile_duration,
                                    &profile_focal_distance, amplitude_E.dataPtr() );
	    }

            if (profile == laser_t::parse_field_function) {
		parse_function_laser( &np, plane_Xp.dataPtr(), plane_Yp.dataPtr(), &t,
				      amplitude_E.dataPtr(), parser_instance_number );
	    }
	    // Calculate the corresponding momentum and position for the particles
            update_laser_particle(
               &np,
               m_xp[thread_num].dataPtr(),
               m_yp[thread_num].dataPtr(),
               m_zp[thread_num].dataPtr(),
               uxp.dataPtr(), uyp.dataPtr(), uzp.dataPtr(),
               m_giv[thread_num].dataPtr(),
               wp.dataPtr(), amplitude_E.dataPtr(), &p_X[0], &p_X[1], &p_X[2],
               &nvec[0], &nvec[1], &nvec[2], &mobility, &dt,
               &PhysConst::c, &WarpX::beta_boost, &WarpX::gamma_boost );
	    BL_PROFILE_VAR_STOP(blp_pxr_pp);

	    //
	    // Current Deposition
	    //
            DepositCurrent(pti, wp, uxp, uyp, uzp, jx, jy, jz,
                           cjx, cjy, cjz, np_current, np, thread_num, lev, dt);

	    //
	    // copy particle data back
	    //
	    BL_PROFILE_VAR_START(blp_copy);
            pti.SetPosition(m_xp[thread_num], m_yp[thread_num], m_zp[thread_num]);
            BL_PROFILE_VAR_STOP(blp_copy);

            if (rho) DepositCharge(pti, wp, rho, crho, 1, np_current, np, thread_num, lev);
            
            if (cost) {
                const Box& tbx = pti.tilebox();
                wt = (amrex::second() - wt) / tbx.d_numPts();
                (*cost)[pti].plus(wt, tbx);
            }
	}
    }
}

void
LaserParticleContainer::PostRestart ()
{
    Real Sx, Sy;
    const int lev = finestLevel();
    ComputeSpacing(lev, Sx, Sy);
    ComputeWeightMobility(Sx, Sy);
}

void
LaserParticleContainer::ComputeSpacing (int lev, Real& Sx, Real& Sy) const
{
    const std::array<Real,3>& dx = WarpX::CellSize(lev);

    const Real eps = dx[0]*1.e-50;
#if (AMREX_SPACEDIM == 3)
    Sx = std::min(std::min(dx[0]/(std::abs(u_X[0])+eps),
			   dx[1]/(std::abs(u_X[1])+eps)),
		           dx[2]/(std::abs(u_X[2])+eps));
    Sy = std::min(std::min(dx[0]/(std::abs(u_Y[0])+eps),
			   dx[1]/(std::abs(u_Y[1])+eps)),
		           dx[2]/(std::abs(u_Y[2])+eps));
#else
    Sx = std::min(dx[0]/(std::abs(u_X[0])+eps),
		  dx[2]/(std::abs(u_X[2])+eps));
    Sy = 1.0;
#endif
}

void
LaserParticleContainer::ComputeWeightMobility (Real Sx, Real Sy)
{
    constexpr Real eps = 0.01;
    constexpr Real fac = 1.0/(2.0*3.1415926535897932*PhysConst::mu0*PhysConst::c*PhysConst::c*eps);
    weight = fac * wavelength * Sx * Sy / std::min(Sx,Sy) * e_max;

    // The mobility is the constant of proportionality between the field to
    // be emitted, and the corresponding velocity that the particles need to have.
    mobility = (Sx * Sy)/(weight * PhysConst::mu0 * PhysConst::c * PhysConst::c);
    // When running in the boosted-frame, the input parameters (and in particular
    // the amplitude of the field) are given in the lab-frame.
    // Therefore, the mobility needs to be modified by a factor WarpX::gamma_boost.
    mobility = mobility/WarpX::gamma_boost;
}

void
LaserParticleContainer::PushP (int lev, Real dt,
                               const MultiFab&, const MultiFab&, const MultiFab&,
                               const MultiFab&, const MultiFab&, const MultiFab&)
{
    // I don't think we need to do anything.
}<|MERGE_RESOLUTION|>--- conflicted
+++ resolved
@@ -91,7 +91,7 @@
 
     if (WarpX::gamma_boost > 1.) {
         // Check that the laser direction is equal to the boost direction
-        AMREX_ALWAYS_ASSERT_WITH_MESSAGE( 
+        AMREX_ALWAYS_ASSERT_WITH_MESSAGE(
             nvec[0]*WarpX::boost_direction[0]
           + nvec[1]*WarpX::boost_direction[1]
           + nvec[2]*WarpX::boost_direction[2] - 1. < 1.e-12,
@@ -110,22 +110,22 @@
 	p_X = { p_X[0]*s, p_X[1]*s, p_X[2]*s };
 
 	Real dp = std::inner_product(nvec.begin(), nvec.end(), p_X.begin(), 0.0);
-        AMREX_ALWAYS_ASSERT_WITH_MESSAGE(std::abs(dp) < 1.0e-14, 
+        AMREX_ALWAYS_ASSERT_WITH_MESSAGE(std::abs(dp) < 1.0e-14,
             "Laser plane vector is not perpendicular to the main polarization vector");
 
 	p_Y = CrossProduct(nvec, p_X);   // The second polarization vector
 
 	s = 1.0/std::sqrt(stc_direction[0]*stc_direction[0] + stc_direction[1]*stc_direction[1] + stc_direction[2]*stc_direction[2]);
-	stc_direction = { stc_direction[0]*s, stc_direction[1]*s, stc_direction[2]*s };    
+	stc_direction = { stc_direction[0]*s, stc_direction[1]*s, stc_direction[2]*s };
 	dp = std::inner_product(nvec.begin(), nvec.end(), stc_direction.begin(), 0.0);
-        AMREX_ALWAYS_ASSERT_WITH_MESSAGE(std::abs(dp) < 1.0e-14, 
+        AMREX_ALWAYS_ASSERT_WITH_MESSAGE(std::abs(dp) < 1.0e-14,
             "stc_direction is not perpendicular to the laser plane vector");
-    
+
 	// Get angle between p_X and stc_direction
 	// in 2d, stcs are in the simulation plane
 #if AMREX_SPACEDIM == 3
-	theta_stc = acos(stc_direction[0]*p_X[0] + 
-			 stc_direction[1]*p_X[1] + 
+	theta_stc = acos(stc_direction[0]*p_X[0] +
+			 stc_direction[1]*p_X[1] +
 			 stc_direction[2]*p_X[2]);
 #else
 	theta_stc = 0.;
@@ -335,7 +335,7 @@
       if (local_jx[thread_num]  == nullptr) local_jx[thread_num].reset( new amrex::FArrayBox());
       if (local_jy[thread_num]  == nullptr) local_jy[thread_num].reset(  new amrex::FArrayBox());
       if (local_jz[thread_num]  == nullptr) local_jz[thread_num].reset(  new amrex::FArrayBox());
-      
+
         Cuda::DeviceVector<Real> plane_Xp, plane_Yp, amplitude_E;
 
         for (WarpXParIter pti(*this, lev); pti.isValid(); ++pti)
@@ -387,13 +387,8 @@
 	    if (profile == laser_t::Gaussian) {
 		warpx_gaussian_laser( &np, plane_Xp.dataPtr(), plane_Yp.dataPtr(),
 				      &t_lab, &wavelength, &e_max, &profile_waist, &profile_duration,
-<<<<<<< HEAD
-				      &profile_t_peak, &profile_focal_distance, amplitude_E.dataPtr(),
-				      &zeta, &beta, &phi2 );
-=======
 				      &profile_t_peak, &profile_focal_distance, amplitude_E.data(),
 				      &zeta, &beta, &phi2, &theta_stc );
->>>>>>> 8785095f
 	    }
 
             if (profile == laser_t::Harris) {
@@ -433,7 +428,7 @@
             BL_PROFILE_VAR_STOP(blp_copy);
 
             if (rho) DepositCharge(pti, wp, rho, crho, 1, np_current, np, thread_num, lev);
-            
+
             if (cost) {
                 const Box& tbx = pti.tilebox();
                 wt = (amrex::second() - wt) / tbx.d_numPts();
