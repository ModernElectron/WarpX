--- conflicted
+++ resolved
@@ -4,13 +4,6 @@
 // to initialize the particle data.  It must also initialize charge and mass.
 //
 
-<<<<<<< HEAD
-#include <cmath>
-
-#include <AMReX_BLProfiler.H>
-
-=======
->>>>>>> 4b979e27
 #include <ParticleContainer.H>
 #include <WarpXConst.H>
 
@@ -21,118 +14,4 @@
 {
     charge = -PhysConst::q_e;
     mass = PhysConst::m_e;
-<<<<<<< HEAD
-
-    m_particles.resize(m_gdb->finestLevel()+1);
-
-    const int lev = 0;
-
-    const Geometry& geom = m_gdb->Geom(lev);
-    const Real* dx  = geom.CellSize();
-
-    Real weight, ux, uy, uz;
-    Real particle_xmin, particle_xmax, particle_ymin, particle_ymax, particle_zmin, particle_zmax;
-    int n_part_per_cell;
-    {
-      ParmParse pp("langmuirwave");
-      n_part_per_cell = 1;
-      pp.query("num_particles_per_cell", n_part_per_cell);
-      weight = 1.e25;
-      pp.query("n_e", weight);
-      weight *= dx[0]*dx[1]*dx[2]/n_part_per_cell;
-
-      pp.query("particle_xmin", particle_xmin);
-      pp.query("particle_xmax", particle_xmax);
-      pp.query("particle_ymin", particle_ymin);
-      pp.query("particle_ymax", particle_ymax);
-      pp.query("particle_zmin", particle_zmin);
-      pp.query("particle_zmax", particle_zmax);   
- 
-      ux = 0.;
-      uy = 0.;
-      uz = 0.;
-      pp.query("ux", ux);
-      pp.query("uy", uy);
-      pp.query("uz", uz);
-
-      Real gamma = 1./std::sqrt(1.0 - ux*ux - uy*uy - uz*uz);
-      ux *= PhysConst::c*gamma;
-      uy *= PhysConst::c*gamma;      
-      uz *= PhysConst::c*gamma;
-    }
-
-    const BoxArray& ba = m_gdb->ParticleBoxArray(lev);
-    const DistributionMapping& dm = m_gdb->ParticleDistributionMap(lev);
-
-    MultiFab dummy_mf(ba, dm, 1, 0, MFInfo().SetAlloc(false));
-
-    for (MFIter mfi(dummy_mf,false); mfi.isValid(); ++mfi)
-    {
-	int gid = mfi.index();
-        Box grid = ba[gid];
-        RealBox grid_box = RealBox(grid,dx,geom.ProbLo());
-
-	int nx = grid.length(0), ny = grid.length(1), nz = grid.length(2); 
-
-	for (int k = 0; k < nz; k++) {
-	  for (int j = 0; j < ny; j++) {
-	    for (int i = 0; i < nx; i++) {
-	      for (int i_part=0; i_part<n_part_per_cell;i_part++) {
-		Real particle_shift = (0.5+i_part)/n_part_per_cell;
-		Real x = grid_box.lo(0) + (i + particle_shift)*dx[0];
-		Real y = grid_box.lo(1) + (j + particle_shift)*dx[1];
-		Real z = grid_box.lo(2) + (k + particle_shift)*dx[2];
-   
-		if (x >= particle_xmax || x < particle_xmin ||
-		    y >= particle_ymax || y < particle_ymin ||
-		    z >= particle_zmax || z < particle_zmin ) continue;
-	      
-		ParticleType p;
-
-		p.m_id  = ParticleBase::NextID();
-		p.m_cpu = ParallelDescriptor::MyProc();
-		p.m_lev = lev;
-		p.m_grid = gid; 
-
-		p.m_pos[0] = x;
-		p.m_pos[1] = y;
-		p.m_pos[2] = z;
-		
-		for (int i = 0; i < BL_SPACEDIM; i++) {
-		  BL_ASSERT(p.m_pos[i] < grid_box.hi(i));
-		}
-		
-		p.m_data[PIdx::w] = weight;
-	      
-		for (int i = 1; i < PIdx::nattribs; i++) {
-		  p.m_data[i] = 0;
-		}
-	      
-		p.m_data[PIdx::ux] = ux;
-		p.m_data[PIdx::uy] = uy;
-		p.m_data[PIdx::uz] = uz;
-
-		if (!ParticleBase::Where(p,m_gdb)) // this will set m_cell
-		{
-		    amrex::Abort("invalid particle");
-		}
-		
-		BL_ASSERT(p.m_lev >= 0 && p.m_lev <= m_gdb->finestLevel());
-		//
-		// Add it to the appropriate PBox at the appropriate level.
-		//
-		m_particles[p.m_lev][p.m_grid].push_back(p);
-	      }
-	    }
-	  } 
-        }
-    }
-
-    //
-    // We still need to redistribute in order to define each particle's cell, grid and level, but this 
-    //    shouldn't require any inter-node communication because the particles should already be in the right grid.
-    //
-    Redistribute(true);
-=======
->>>>>>> 4b979e27
 }