# Copyright 2017-2019 Andrew Myers, David Grote, Remi Lehe
# Weiqun Zhang
#
# This file is part of WarpX.
#
# License: BSD-3-Clause-LBNL

# --- This defines the wrapper functions that directly call the underlying compiled routines
import os
import sys
import atexit
import ctypes
from ctypes.util import find_library as _find_library
import numpy as np
from numpy.ctypeslib import ndpointer as _ndpointer

from .Geometry import geometry

try:
    # --- If mpi4py is going to be used, this needs to be imported
    # --- before libwarpx is loaded, because mpi4py calls MPI_Init
    from mpi4py import MPI
    # --- Change MPI Comm type depending on MPICH (int) or OpenMPI (void*)
    if MPI._sizeof(MPI.Comm) == ctypes.sizeof(ctypes.c_int):
        _MPI_Comm_type = ctypes.c_int
    else:
        _MPI_Comm_type = ctypes.c_void_p
except ImportError:
    MPI = None
    _MPI_Comm_type = ctypes.c_void_p

# --- Is there a better way of handling constants?
clight = 2.99792458e+8 # m/s

def _get_package_root():
    '''
    Get the path to the installation location (where libwarpx.so would be installed).
    '''
    cur = os.path.abspath(__file__)
    while True:
        name = os.path.basename(cur)
        if name == 'pywarpx':
            return cur
        elif not name:
            return ''
        cur = os.path.dirname(cur)

# --- Use geometry to determine whether to import the 2D or 3D version.
# --- This assumes that the input is setup before this module is imported,
# --- which should normally be the case.
# --- Default to 3D if geometry is not setup yet.
try:
    _prob_lo = geometry.prob_lo
    _coord_sys = geometry.coord_sys
except AttributeError:
    geometry_dim = '3d'
else:
    if _coord_sys == 0:
        geometry_dim = '%dd'%len(_prob_lo)
    elif _coord_sys == 1:
        geometry_dim = 'rz'
    else:
        raise Exception('Undefined coordinate system %d'%_coord_sys)
    del _prob_lo, _coord_sys

_libc = ctypes.CDLL(_find_library('c'))

# this is a plain C/C++ shared library, not a Python module
if os.name == 'nt':
    mod_ext = "dll"
else:
    mod_ext = "so"
libname = "libwarpx.{0}.{1}".format(geometry_dim, mod_ext)

try:
    libwarpx = ctypes.CDLL(os.path.join(_get_package_root(), libname))
except OSError:
    raise Exception('"%s" was not installed. It can be installed by running "make" in the Python directory of WarpX' % libname)

# WarpX can be compiled using either double or float
libwarpx.warpx_Real_size.restype = ctypes.c_int
libwarpx.warpx_ParticleReal_size.restype = ctypes.c_int

_Real_size = libwarpx.warpx_Real_size()
_ParticleReal_size = libwarpx.warpx_ParticleReal_size()

if _Real_size == 8:
    c_real = ctypes.c_double
    _numpy_real_dtype = 'f8'
else:
    c_real = ctypes.c_float
    _numpy_real_dtype = 'f4'

if _ParticleReal_size == 8:
    c_particlereal = ctypes.c_double
    _numpy_particlereal_dtype = 'f8'
else:
    c_particlereal = ctypes.c_float
    _numpy_particlereal_dtype = 'f4'

dim = libwarpx.warpx_SpaceDim()

# our particle data type, depends on _ParticleReal_size
_p_struct = [(d, _numpy_particlereal_dtype) for d in 'xyz'[:dim]] + [('id', 'i4'), ('cpu', 'i4')]
_p_dtype = np.dtype(_p_struct, align=True)

_numpy_to_ctypes = {}
_numpy_to_ctypes[_numpy_particlereal_dtype] = c_particlereal
_numpy_to_ctypes['i4'] = ctypes.c_int

class Particle(ctypes.Structure):
    _fields_ = [(v[0], _numpy_to_ctypes[v[1]]) for v in _p_struct]


# some useful typenames
_LP_particle_p = ctypes.POINTER(ctypes.POINTER(Particle))
_LP_c_int = ctypes.POINTER(ctypes.c_int)
_LP_c_void_p = ctypes.POINTER(ctypes.c_void_p)
_LP_c_real = ctypes.POINTER(c_real)
_LP_LP_c_real = ctypes.POINTER(_LP_c_real)
_LP_c_particlereal = ctypes.POINTER(c_particlereal)
_LP_LP_c_particlereal = ctypes.POINTER(_LP_c_particlereal)
_LP_c_char = ctypes.POINTER(ctypes.c_char)
_LP_LP_c_char = ctypes.POINTER(_LP_c_char)

# this is a function for converting a ctypes pointer to a numpy array
def _array1d_from_pointer(pointer, dtype, size):
    if sys.version_info.major >= 3:
        # from where do I import these? this might only work for CPython...
        #PyBuf_READ  = 0x100
        PyBUF_WRITE = 0x200
        buffer_from_memory = ctypes.pythonapi.PyMemoryView_FromMemory
        buffer_from_memory.argtypes = (ctypes.c_void_p, ctypes.c_int, ctypes.c_int)
        buffer_from_memory.restype = ctypes.py_object
        buf = buffer_from_memory(pointer, dtype.itemsize*size, PyBUF_WRITE)
    else:
        buffer_from_memory = ctypes.pythonapi.PyBuffer_FromReadWriteMemory
        buffer_from_memory.restype = ctypes.py_object
        buf = buffer_from_memory(pointer, dtype.itemsize*size)
    return np.frombuffer(buf, dtype=dtype, count=size)


# set the arg and return types of the wrapped functions
libwarpx.amrex_init.argtypes = (ctypes.c_int, _LP_LP_c_char)
libwarpx.amrex_init_with_inited_mpi.argtypes = (ctypes.c_int, _LP_LP_c_char, _MPI_Comm_type)
libwarpx.warpx_getParticleStructs.restype = _LP_particle_p
libwarpx.warpx_getParticleArrays.restype = _LP_LP_c_particlereal
<<<<<<< HEAD
libwarpx.warpx_getParticleArraysFromCompName.restype = _LP_LP_c_particlereal
=======
>>>>>>> d96a6513
libwarpx.warpx_getParticleCompIndex.restype = ctypes.c_int
libwarpx.warpx_getEfield.restype = _LP_LP_c_real
libwarpx.warpx_getEfieldLoVects.restype = _LP_c_int
libwarpx.warpx_getEfieldCP.restype = _LP_LP_c_real
libwarpx.warpx_getEfieldCPLoVects.restype = _LP_c_int
libwarpx.warpx_getEfieldFP.restype = _LP_LP_c_real
libwarpx.warpx_getEfieldFPLoVects.restype = _LP_c_int
libwarpx.warpx_getEfieldCP_PML.restype = _LP_LP_c_real
libwarpx.warpx_getEfieldCPLoVects_PML.restype = _LP_c_int
libwarpx.warpx_getEfieldFP_PML.restype = _LP_LP_c_real
libwarpx.warpx_getEfieldFPLoVects_PML.restype = _LP_c_int
libwarpx.warpx_getBfield.restype = _LP_LP_c_real
libwarpx.warpx_getBfieldLoVects.restype = _LP_c_int
libwarpx.warpx_getBfieldCP.restype = _LP_LP_c_real
libwarpx.warpx_getBfieldCPLoVects.restype = _LP_c_int
libwarpx.warpx_getBfieldFP.restype = _LP_LP_c_real
libwarpx.warpx_getBfieldFPLoVects.restype = _LP_c_int
libwarpx.warpx_getBfieldCP_PML.restype = _LP_LP_c_real
libwarpx.warpx_getBfieldCPLoVects_PML.restype = _LP_c_int
libwarpx.warpx_getBfieldFP_PML.restype = _LP_LP_c_real
libwarpx.warpx_getBfieldFPLoVects_PML.restype = _LP_c_int
libwarpx.warpx_getCurrentDensity.restype = _LP_LP_c_real
libwarpx.warpx_getCurrentDensityLoVects.restype = _LP_c_int
libwarpx.warpx_getCurrentDensityCP.restype = _LP_LP_c_real
libwarpx.warpx_getCurrentDensityCPLoVects.restype = _LP_c_int
libwarpx.warpx_getCurrentDensityFP.restype = _LP_LP_c_real
libwarpx.warpx_getCurrentDensityFPLoVects.restype = _LP_c_int
libwarpx.warpx_getCurrentDensityCP_PML.restype = _LP_LP_c_real
libwarpx.warpx_getCurrentDensityCPLoVects_PML.restype = _LP_c_int
libwarpx.warpx_getCurrentDensityFP_PML.restype = _LP_LP_c_real
libwarpx.warpx_getCurrentDensityFPLoVects_PML.restype = _LP_c_int
libwarpx.warpx_getChargeDensityCP.restype = _LP_LP_c_real
libwarpx.warpx_getChargeDensityCPLoVects.restype = _LP_c_int
libwarpx.warpx_getChargeDensityFP.restype = _LP_LP_c_real
libwarpx.warpx_getGatheredChargeDensityFP.restype = _LP_LP_c_real
libwarpx.warpx_getChargeDensityFPLoVects.restype = _LP_c_int
libwarpx.warpx_getPhiFP.restype = _LP_LP_c_real
libwarpx.warpx_getGatheredPhiFP.restype = _LP_LP_c_real
libwarpx.warpx_setPhiGridFP.restype = None
libwarpx.warpx_getPointerFullPhiFP.restype = _LP_LP_c_real

libwarpx.warpx_getEx_nodal_flag.restype = _LP_c_int
libwarpx.warpx_getEy_nodal_flag.restype = _LP_c_int
libwarpx.warpx_getEz_nodal_flag.restype = _LP_c_int
libwarpx.warpx_getBx_nodal_flag.restype = _LP_c_int
libwarpx.warpx_getBy_nodal_flag.restype = _LP_c_int
libwarpx.warpx_getBz_nodal_flag.restype = _LP_c_int
libwarpx.warpx_getJx_nodal_flag.restype = _LP_c_int
libwarpx.warpx_getJy_nodal_flag.restype = _LP_c_int
libwarpx.warpx_getJz_nodal_flag.restype = _LP_c_int
libwarpx.warpx_getRho_nodal_flag.restype = _LP_c_int

#libwarpx.warpx_getPMLSigma.restype = _LP_c_real
#libwarpx.warpx_getPMLSigmaStar.restype = _LP_c_real
#libwarpx.warpx_ComputePMLFactors.argtypes = (ctypes.c_int, c_real)
libwarpx.warpx_addNParticles.argtypes = (ctypes.c_char_p, ctypes.c_int,
                                         _ndpointer(c_particlereal, flags="C_CONTIGUOUS"),
                                         _ndpointer(c_particlereal, flags="C_CONTIGUOUS"),
                                         _ndpointer(c_particlereal, flags="C_CONTIGUOUS"),
                                         _ndpointer(c_particlereal, flags="C_CONTIGUOUS"),
                                         _ndpointer(c_particlereal, flags="C_CONTIGUOUS"),
                                         _ndpointer(c_particlereal, flags="C_CONTIGUOUS"),
                                         ctypes.c_int,
                                         _ndpointer(c_particlereal, flags="C_CONTIGUOUS"),
                                         ctypes.c_int)

libwarpx.warpx_getProbLo.restype = c_real
libwarpx.warpx_getProbHi.restype = c_real
libwarpx.warpx_getCellSize.restype = c_real
libwarpx.warpx_getistep.restype = ctypes.c_int
libwarpx.warpx_gett_new.restype = c_real
libwarpx.warpx_getdt.restype = c_real
libwarpx.warpx_maxStep.restype = ctypes.c_int
libwarpx.warpx_stopTime.restype = c_real
libwarpx.warpx_finestLevel.restype = ctypes.c_int
libwarpx.warpx_getMyProc.restype = ctypes.c_int
libwarpx.warpx_getNProcs.restype = ctypes.c_int

libwarpx.warpx_EvolveE.argtypes = [c_real]
libwarpx.warpx_EvolveB.argtypes = [c_real]
libwarpx.warpx_FillBoundaryE.argtypes = []
libwarpx.warpx_FillBoundaryB.argtypes = []
libwarpx.warpx_UpdateAuxilaryData.argtypes = []
libwarpx.warpx_SyncCurrent.argtypes = []
libwarpx.warpx_PushParticlesandDepose.argtypes = [c_real]
libwarpx.warpx_getProbLo.argtypes = [ctypes.c_int]
libwarpx.warpx_getProbHi.argtypes = [ctypes.c_int]
libwarpx.warpx_getCellSize.argtypes = [ctypes.c_int, ctypes.c_int]
libwarpx.warpx_getistep.argtypes = [ctypes.c_int]
libwarpx.warpx_setistep.argtypes = [ctypes.c_int, ctypes.c_int]
libwarpx.warpx_gett_new.argtypes = [ctypes.c_int]
libwarpx.warpx_sett_new.argtypes = [ctypes.c_int, c_real]
libwarpx.warpx_getdt.argtypes = [ctypes.c_int]

def get_nattr():
    '''

    Get the number of extra attributes.

    '''
    # --- The -3 is because the comps include the velocites
    return libwarpx.warpx_nComps() - 3

def amrex_init(argv, mpi_comm=None):
    # --- Construct the ctype list of strings to pass in
    argc = len(argv)
    argvC = (_LP_c_char * (argc+1))()
    for i, arg in enumerate(argv):
        enc_arg = arg.encode('utf-8')
        argvC[i] = ctypes.create_string_buffer(enc_arg)

    if mpi_comm is None or MPI is None:
        libwarpx.amrex_init(argc, argvC)
    else:
        comm_ptr = MPI._addressof(mpi_comm)
        comm_val = _MPI_Comm_type.from_address(comm_ptr)
        libwarpx.amrex_init_with_inited_mpi(argc, argvC, comm_val)

def initialize(argv=None, mpi_comm=None):
    '''

    Initialize WarpX and AMReX. Must be called before
    doing anything else.

    '''
    if argv is None:
        argv = sys.argv
    amrex_init(argv, mpi_comm)
    libwarpx.warpx_ConvertLabParamsToBoost()
    libwarpx.warpx_ReadBCParams()
    if geometry_dim == 'rz':
        libwarpx.warpx_CheckGriddingForRZSpectral()
    libwarpx.warpx_init()


@atexit.register
def finalize(finalize_mpi=1):
    '''

    Call finalize for WarpX and AMReX. Must be called at
    the end of your script.

    '''
    libwarpx.warpx_finalize()
    libwarpx.amrex_finalize(finalize_mpi)


def evolve(num_steps=-1):
    '''

    Evolve the simulation for num_steps steps. If num_steps=-1,
    the simulation will be run until the end as specified in the
    inputs file.

    Parameters
    ----------

    num_steps: int, the number of steps to take

    '''

    libwarpx.warpx_evolve(num_steps);


def getProbLo(direction):
    assert 0 <= direction < dim, 'Inappropriate direction specified'
    return libwarpx.warpx_getProbLo(direction)


def getProbHi(direction):
    assert 0 <= direction < dim, 'Inappropriate direction specified'
    return libwarpx.warpx_getProbHi(direction)


def getCellSize(direction, level=0):
    assert 0 <= direction < 3, 'Inappropriate direction specified'
    assert 0 <= level and level <= libwarpx.warpx_finestLevel(), 'Inappropriate level specified'
    return libwarpx.warpx_getCellSize(direction, level)


#def get_sigma(direction):
#    '''
#
#    Return the 'sigma' PML coefficients for the electric field
#    in a given direction.
#
#    '''
#
#    size = ctypes.c_int(0)
#    data = libwarpx.warpx_getPMLSigma(direction, ctypes.byref(size))
#    arr = np.ctypeslib.as_array(data, (size.value,))
#    arr.setflags(write=1)
#    return arr
#
#
#def get_sigma_star(direction):
#    '''
#
#    Return the 'sigma*' PML coefficients for the magnetic field
#    in the given direction.
#
#    '''
#
#    size = ctypes.c_int(0)
#    data = libwarpx.warpx_getPMLSigmaStar(direction, ctypes.byref(size))
#    arr = np.ctypeslib.as_array(data, (size.value,))
#    arr.setflags(write=1)
#    return arr
#
#
#def compute_pml_factors(lev, dt):
#    '''
#
#    This recomputes the PML coefficients for a given level, using the
#    time step dt. This needs to be called after modifying the coefficients
#    from Python.
#
#    '''
#
#    libwarpx.warpx_ComputePMLFactors(lev, dt)

def add_particles(species_name,
                  x=0., y=0., z=0., ux=0., uy=0., uz=0., attr=0.,
                  unique_particles=True):
    '''

    A function for adding particles to the WarpX simulation.

    Parameters
    ----------

    species_name     : the species to add the particle to
    x, y, z          : arrays or scalars of the particle positions (default = 0.)
    ux, uy, uz       : arrays or scalars of the particle momenta (default = 0.)
    attr             : a 2D numpy array or scalar with the particle attributes (default = 0.)
    unique_particles : whether the particles are unique or duplicated on
                       several processes. (default = True)

    '''

    # --- Get length of arrays, set to one for scalars
    lenx = np.size(x)
    leny = np.size(y)
    lenz = np.size(z)
    lenux = np.size(ux)
    lenuy = np.size(uy)
    lenuz = np.size(uz)
    if type(attr) is np.ndarray:
        lenattr = attr.shape[0]
    else:
        lenattr = 1

    if (lenx == 0 or leny == 0 or lenz == 0 or lenux == 0 or
        lenuy == 0 or lenuz == 0 or lenattr == 0):
        return

    maxlen = max(lenx, leny, lenz, lenux, lenuy, lenuz, lenattr)
    assert lenx==maxlen or lenx==1, "Length of x doesn't match len of others"
    assert leny==maxlen or leny==1, "Length of y doesn't match len of others"
    assert lenz==maxlen or lenz==1, "Length of z doesn't match len of others"
    assert lenux==maxlen or lenux==1, "Length of ux doesn't match len of others"
    assert lenuy==maxlen or lenuy==1, "Length of uy doesn't match len of others"
    assert lenuz==maxlen or lenuz==1, "Length of uz doesn't match len of others"
    assert lenattr==maxlen or lenattr==1, "Length of attr doesn't match len of others"

    if lenx == 1:
        x = np.array(x)*np.ones(maxlen)
    if leny == 1:
        y = np.array(y)*np.ones(maxlen)
    if lenz == 1:
        z = np.array(z)*np.ones(maxlen)
    if lenux == 1:
        ux = np.array(ux)*np.ones(maxlen)
    if lenuy == 1:
        uy = np.array(uy)*np.ones(maxlen)
    if lenuz == 1:
        uz = np.array(uz)*np.ones(maxlen,'d')
    if lenattr == 1:
        nattr = get_nattr()
        attr = np.array(attr)*np.ones([maxlen,nattr])

    libwarpx.warpx_addNParticles(
        ctypes.c_char_p(species_name.encode('utf-8')), x.size,
        x, y, z, ux, uy, uz, attr.shape[-1], attr, unique_particles
    )

def get_particle_count(species_name):
    '''

    This returns the number of particles of the specified species in the
    simulation.

    Parameters
    ----------

        species_name : the species name that the number will be returned for

    Returns
    -------

        An integer count of the number of particles

    '''
    return libwarpx.warpx_getNumParticles(
        ctypes.c_char_p(species_name.encode('utf-8'))
    )

def get_particle_structs(species_name, level):
    '''

    This returns a list of numpy arrays containing the particle struct data
    on each tile for this process. The particle data is represented as a structured
    numpy array and contains the particle 'x', 'y', 'z', 'id', and 'cpu'.

    The data for the numpy arrays are not copied, but share the underlying
    memory buffer with WarpX. The numpy arrays are fully writeable.

    Parameters
    ----------

        species_name : the species name that the data will be returned for

    Returns
    -------

        A List of numpy arrays.

    '''

    particles_per_tile = _LP_c_int()
    num_tiles = ctypes.c_int(0)
    data = libwarpx.warpx_getParticleStructs(
        ctypes.c_char_p(species_name.encode('utf-8')), level,
        ctypes.byref(num_tiles), ctypes.byref(particles_per_tile)
    )

    particle_data = []
    for i in range(num_tiles.value):
        arr = _array1d_from_pointer(data[i], _p_dtype, particles_per_tile[i])
        particle_data.append(arr)

    _libc.free(particles_per_tile)
    _libc.free(data)
    return particle_data


def get_particle_arrays(species_name, comp_name, level):
    '''

    This returns a list of numpy arrays containing the particle array data
    on each tile for this process.

    The data for the numpy arrays are not copied, but share the underlying
    memory buffer with WarpX. The numpy arrays are fully writeable.

    Parameters
    ----------

        species_name   : the species name that the data will be returned for
        comp_name      : the component of the array data that will be returned.

    Returns
    -------

        A List of numpy arrays.

    '''

    particles_per_tile = _LP_c_int()
    num_tiles = ctypes.c_int(0)
    data = libwarpx.warpx_getParticleArrays(
        ctypes.c_char_p(species_name.encode('utf-8')),
        ctypes.c_char_p(comp_name.encode('utf-8')),
        level, ctypes.byref(num_tiles), ctypes.byref(particles_per_tile)
    )

    particle_data = []
    for i in range(num_tiles.value):
        arr = np.ctypeslib.as_array(data[i], (particles_per_tile[i],))
        try:
            # This fails on some versions of numpy
            arr.setflags(write=1)
        except ValueError:
            pass
        particle_data.append(arr)

    _libc.free(particles_per_tile)
    _libc.free(data)
    return particle_data


<<<<<<< HEAD
def get_particle_arrays_from_comp_name(species_name, comp_name, level):
    '''

    This returns a list of numpy arrays containing the particle array data
    on each tile for this process.

    The data for the numpy arrays are not copied, but share the underlying
    memory buffer with WarpX. The numpy arrays are fully writeable.

    Parameters
    ----------

        species_name   : the species name that the data will be returned for
        comp_name      : the component of the array data that will be returned.

    Returns
    -------

        A List of numpy arrays.

    '''

    particles_per_tile = _LP_c_int()
    num_tiles = ctypes.c_int(0)
    data = libwarpx.warpx_getParticleArraysFromCompName(
        ctypes.c_char_p(species_name.encode('utf-8')),
        ctypes.c_char_p(comp_name.encode('utf-8')),
        level, ctypes.byref(num_tiles), ctypes.byref(particles_per_tile)
    )

    particle_data = []
    for i in range(num_tiles.value):
        arr = np.ctypeslib.as_array(data[i], (particles_per_tile[i],))
        try:
            # This fails on some versions of numpy
            arr.setflags(write=1)
        except ValueError:
            pass
        particle_data.append(arr)

    _libc.free(particles_per_tile)
    _libc.free(data)
    return particle_data


def get_particle_x(species_number, level=0):
=======
def get_particle_x(species_name, level=0):
>>>>>>> d96a6513
    '''

    Return a list of numpy arrays containing the particle 'x'
    positions on each tile.

    '''
    structs = get_particle_structs(species_name, level)
    if geometry_dim == '3d' or geometry_dim == '2d':
        return [struct['x'] for struct in structs]
    elif geometry_dim == 'rz':
        return [struct['x']*np.cos(theta) for struct, theta in zip(structs, get_particle_theta(species_name))]


def get_particle_y(species_name, level=0):
    '''

    Return a list of numpy arrays containing the particle 'y'
    positions on each tile.

    '''
    structs = get_particle_structs(species_name, level)
    if geometry_dim == '3d' or geometry_dim == '2d':
        return [struct['y'] for struct in structs]
    elif geometry_dim == 'rz':
        return [struct['x']*np.sin(theta) for struct, theta in zip(structs, get_particle_theta(species_name))]


def get_particle_r(species_name, level=0):
    '''

    Return a list of numpy arrays containing the particle 'r'
    positions on each tile.

    '''
    structs = get_particle_structs(species_name, level)
    if geometry_dim == 'rz':
        return [struct['x'] for struct in structs]
    elif geometry_dim == '3d':
        return [np.sqrt(struct['x']**2 + struct['y']**2) for struct in structs]
    elif geometry_dim == '2d':
        raise Exception('get_particle_r: There is no r coordinate with 2D Cartesian')


def get_particle_z(species_name, level=0):
    '''

    Return a list of numpy arrays containing the particle 'z'
    positions on each tile.

    '''
    structs = get_particle_structs(species_name, level)
    if geometry_dim == '3d':
        return [struct['z'] for struct in structs]
    elif geometry_dim == 'rz' or geometry_dim == '2d':
        return [struct['y'] for struct in structs]


def get_particle_id(species_name, level=0):
    '''

    Return a list of numpy arrays containing the particle 'id'
    positions on each tile.

    '''
    structs = get_particle_structs(species_name, level)
    return [struct['id'] for struct in structs]


def get_particle_cpu(species_name, level=0):
    '''

    Return a list of numpy arrays containing the particle 'cpu'
    positions on each tile.

    '''
    structs = get_particle_structs(species_name, level)
    return [struct['cpu'] for struct in structs]


def get_particle_weight(species_name, level=0):
    '''

    Return a list of numpy arrays containing the particle
    weight on each tile.

    '''

    return get_particle_arrays(species_name, 'w', level)


def get_particle_ux(species_name, level=0):
    '''

    Return a list of numpy arrays containing the particle
    x momentum on each tile.

    '''

    return get_particle_arrays(species_name, 'ux', level)


def get_particle_uy(species_name, level=0):
    '''

    Return a list of numpy arrays containing the particle
    y momentum on each tile.

    '''

    return get_particle_arrays(species_name, 'uy', level)


def get_particle_uz(species_name, level=0):
    '''

    Return a list of numpy arrays containing the particle
    z momentum on each tile.

    '''

    return get_particle_arrays(species_name, 'uz', level)


def get_particle_theta(species_name, level=0):
    '''

    Return a list of numpy arrays containing the particle
    theta on each tile.

    '''

    if geometry_dim == 'rz':
        return get_particle_arrays(species_name, 'theta', level)
    elif geometry_dim == '3d':
        return [np.arctan2(struct['y'], struct['x']) for struct in structs]
    elif geometry_dim == '2d':
        raise Exception('get_particle_r: There is no theta coordinate with 2D Cartesian')


def get_particle_comp_index(species_name, pid_name):
    '''

    Get the component index for a given particle attribute. This is useful
    to get the corrent ordering of attributes when adding new particles using
    `add_particles()`.

    Parameters
    ----------

        species_name   : the species name that the data will be returned for
        pid_name       : string that is used to identify the new component

    Returns
    -------

        Integer corresponding to the index of the requested attribute

    '''
    return libwarpx.warpx_getParticleCompIndex(
        ctypes.c_char_p(species_name.encode('utf-8')),
        ctypes.c_char_p(pid_name.encode('utf-8'))
    )


def add_real_comp(species_name, pid_name, comm=True):
    '''

    Add a real component to the particle data array.

    Parameters
    ----------

        species_name   : the species name for which the new component will be added
        pid_name       : string that is used to identify the new component
        comm           : should the component be communicated

    '''
    libwarpx.warpx_addRealComp(
        ctypes.c_char_p(species_name.encode('utf-8')),
        ctypes.c_char_p(pid_name.encode('utf-8')), comm
    )


def _get_mesh_field_list(warpx_func, level, direction, include_ghosts):
    """
     Generic routine to fetch the list of field data arrays.
    """
    shapes = _LP_c_int()
    size = ctypes.c_int(0)
    ncomps = ctypes.c_int(0)
    ngrowvect = _LP_c_int()
    if direction is None:
        data = warpx_func(level,
                          ctypes.byref(size), ctypes.byref(ncomps),
                          ctypes.byref(ngrowvect), ctypes.byref(shapes))
    else:
        data = warpx_func(level, direction,
                          ctypes.byref(size), ctypes.byref(ncomps),
                          ctypes.byref(ngrowvect), ctypes.byref(shapes))
    ngvect = [ngrowvect[i] for i in range(dim)]
    grid_data = []
    shapesize = dim
    if ncomps.value > 1:
        shapesize += 1
    for i in range(size.value):
        shape = tuple([shapes[shapesize*i + d] for d in range(shapesize)])
        # --- The data is stored in Fortran order, hence shape is reversed and a transpose is taken.
        arr = np.ctypeslib.as_array(data[i], shape[::-1]).T
        try:
            # This fails on some versions of numpy
            arr.setflags(write=1)
        except ValueError:
            pass
        if include_ghosts:
            grid_data.append(arr)
        else:
            grid_data.append(arr[tuple([slice(ngvect[d], -ngvect[d]) for d in range(dim)])])

    _libc.free(shapes)
    _libc.free(data)
    return grid_data


def get_mesh_electric_field(level, direction, include_ghosts=True):
    '''

    This returns a list of numpy arrays containing the mesh electric field
    data on each grid for this process.

    This version is for the full "auxiliary" solution on the given level.

    The data for the numpy arrays are not copied, but share the underlying
    memory buffer with WarpX. The numpy arrays are fully writeable.

    Parameters
    ----------

        level          : the AMR level to get the data for
        direction      : the component of the data you want
        include_ghosts : whether to include ghost zones or not

    Returns
    -------

        A List of numpy arrays.

    '''

    return _get_mesh_field_list(libwarpx.warpx_getEfield, level, direction, include_ghosts)


def get_mesh_electric_field_cp(level, direction, include_ghosts=True):
    '''

    This returns a list of numpy arrays containing the mesh electric field
    data on each grid for this process. This version returns the field on
    the coarse patch for the given level.

    The data for the numpy arrays are not copied, but share the underlying
    memory buffer with WarpX. The numpy arrays are fully writeable.

    Parameters
    ----------

        level          : the AMR level to get the data for
        direction      : the component of the data you want
        include_ghosts : whether to include ghost zones or not

    Returns
    -------

        A List of numpy arrays.

    '''

    return _get_mesh_field_list(libwarpx.warpx_getEfieldCP, level, direction, include_ghosts)


def get_mesh_electric_field_fp(level, direction, include_ghosts=True):
    '''

    This returns a list of numpy arrays containing the mesh electric field
    data on each grid for this process. This version returns the field on
    the fine patch for the given level.

    The data for the numpy arrays are not copied, but share the underlying
    memory buffer with WarpX. The numpy arrays are fully writeable.

    Parameters
    ----------

        level          : the AMR level to get the data for
        direction      : the component of the data you want
        include_ghosts : whether to include ghost zones or not

    Returns
    -------

        A List of numpy arrays.

    '''

    return _get_mesh_field_list(libwarpx.warpx_getEfieldFP, level, direction, include_ghosts)


def get_mesh_electric_field_cp_pml(level, direction, include_ghosts=True):
    '''

    This returns a list of numpy arrays containing the mesh electric field
    data on each grid for this process. This version returns the field on
    the coarse patch for the PML for the given level.

    The data for the numpy arrays are not copied, but share the underlying
    memory buffer with WarpX. The numpy arrays are fully writeable.

    Parameters
    ----------

        level          : the AMR level to get the data for
        direction      : the component of the data you want
        include_ghosts : whether to include ghost zones or not

    Returns
    -------

        A List of numpy arrays.

    '''

    try:
        return _get_mesh_field_list(libwarpx.warpx_getEfieldCP_PML, level, direction, include_ghosts)
    except ValueError:
        raise Exception('PML not initialized')


def get_mesh_electric_field_fp_pml(level, direction, include_ghosts=True):
    '''

    This returns a list of numpy arrays containing the mesh electric field
    data on each grid for this process. This version returns the field on
    the fine patch for the PML for the given level.

    The data for the numpy arrays are not copied, but share the underlying
    memory buffer with WarpX. The numpy arrays are fully writeable.

    Parameters
    ----------

        level          : the AMR level to get the data for
        direction      : the component of the data you want
        include_ghosts : whether to include ghost zones or not

    Returns
    -------

        A List of numpy arrays.

    '''

    try:
        return _get_mesh_field_list(libwarpx.warpx_getEfieldFP_PML, level, direction, include_ghosts)
    except ValueError:
        raise Exception('PML not initialized')


def get_mesh_magnetic_field(level, direction, include_ghosts=True):
    '''

    This returns a list of numpy arrays containing the mesh magnetic field
    data on each grid for this process.

    This version is for the full "auxiliary" solution on the given level.

    The data for the numpy arrays are not copied, but share the underlying
    memory buffer with WarpX. The numpy arrays are fully writeable.

    Parameters
    ----------

        level          : the AMR level to get the data for
        direction      : the component of the data you want
        include_ghosts : whether to include ghost zones or not

    Returns
    -------

        A List of numpy arrays.

    '''

    return _get_mesh_field_list(libwarpx.warpx_getBfield, level, direction, include_ghosts)


def get_mesh_magnetic_field_cp(level, direction, include_ghosts=True):
    '''

    This returns a list of numpy arrays containing the mesh magnetic field
    data on each grid for this process. This version returns the field on
    the coarse patch for the given level.

    The data for the numpy arrays are not copied, but share the underlying
    memory buffer with WarpX. The numpy arrays are fully writeable.

    Parameters
    ----------

        level          : the AMR level to get the data for
        direction      : the component of the data you want
        include_ghosts : whether to include ghost zones or not

    Returns
    -------

        A List of numpy arrays.

    '''

    return _get_mesh_field_list(libwarpx.warpx_getBfieldCP, level, direction, include_ghosts)


def get_mesh_magnetic_field_fp(level, direction, include_ghosts=True):
    '''

    This returns a list of numpy arrays containing the mesh magnetic field
    data on each grid for this process. This version returns the field on
    the fine patch for the given level.

    The data for the numpy arrays are not copied, but share the underlying
    memory buffer with WarpX. The numpy arrays are fully writeable.

    Parameters
    ----------

        level          : the AMR level to get the data for
        direction      : the component of the data you want
        include_ghosts : whether to include ghost zones or not

    Returns
    -------

        A List of numpy arrays.

    '''

    return _get_mesh_field_list(libwarpx.warpx_getBfieldFP, level, direction, include_ghosts)


def get_mesh_magnetic_field_cp_pml(level, direction, include_ghosts=True):
    '''

    This returns a list of numpy arrays containing the mesh magnetic field
    data on each grid for this process. This version returns the field on
    the coarse patch for the PML for the given level.

    The data for the numpy arrays are not copied, but share the underlying
    memory buffer with WarpX. The numpy arrays are fully writeable.

    Parameters
    ----------

        level          : the AMR level to get the data for
        direction      : the component of the data you want
        include_ghosts : whether to include ghost zones or not

    Returns
    -------

        A List of numpy arrays.

    '''

    try:
        return _get_mesh_field_list(libwarpx.warpx_getBfieldCP_PML, level, direction, include_ghosts)
    except ValueError:
        raise Exception('PML not initialized')


def get_mesh_magnetic_field_fp_pml(level, direction, include_ghosts=True):
    '''

    This returns a list of numpy arrays containing the mesh magnetic field
    data on each grid for this process. This version returns the field on
    the fine patch for the PML for the given level.

    The data for the numpy arrays are not copied, but share the underlying
    memory buffer with WarpX. The numpy arrays are fully writeable.

    Parameters
    ----------

        level          : the AMR level to get the data for
        direction      : the component of the data you want
        include_ghosts : whether to include ghost zones or not

    Returns
    -------

        A List of numpy arrays.

    '''

    try:
        return _get_mesh_field_list(libwarpx.warpx_getBfieldFP_PML, level, direction, include_ghosts)
    except ValueError:
        raise Exception('PML not initialized')


def get_mesh_current_density(level, direction, include_ghosts=True):
    '''

    This returns a list of numpy arrays containing the mesh current density
    data on each grid for this process.

    The data for the numpy arrays are not copied, but share the underlying
    memory buffer with WarpX. The numpy arrays are fully writeable.

    Parameters
    ----------

        level          : the AMR level to get the data for
        direction      : the component of the data you want
        include_ghosts : whether to include ghost zones or not

    Returns
    -------

        A List of numpy arrays.

    '''

    return _get_mesh_field_list(libwarpx.warpx_getCurrentDensity, level, direction, include_ghosts)


def get_mesh_current_density_cp(level, direction, include_ghosts=True):
    '''

    This returns a list of numpy arrays containing the mesh current density
    data on each grid for this process. This version returns the density for
    the coarse patch on the given level.

    The data for the numpy arrays are not copied, but share the underlying
    memory buffer with WarpX. The numpy arrays are fully writeable.

    Parameters
    ----------

        level          : the AMR level to get the data for
        direction      : the component of the data you want
        include_ghosts : whether to include ghost zones or not

    Returns
    -------

        A List of numpy arrays.

    '''

    return _get_mesh_field_list(libwarpx.warpx_getCurrentDensityCP, level, direction, include_ghosts)


def get_mesh_current_density_fp(level, direction, include_ghosts=True):
    '''

    This returns a list of numpy arrays containing the mesh current density
    data on each grid for this process. This version returns the density on
    the fine patch for the given level.

    The data for the numpy arrays are not copied, but share the underlying
    memory buffer with WarpX. The numpy arrays are fully writeable.

    Parameters
    ----------

        level          : the AMR level to get the data for
        direction      : the component of the data you want
        include_ghosts : whether to include ghost zones or not

    Returns
    -------

        A List of numpy arrays.

    '''

    return _get_mesh_field_list(libwarpx.warpx_getCurrentDensityFP, level, direction, include_ghosts)


def get_mesh_current_density_cp_pml(level, direction, include_ghosts=True):
    '''

    This returns a list of numpy arrays containing the mesh current density
    data on each grid for this process. This version returns the density for
    the coarse patch for the PML for the given level.

    The data for the numpy arrays are not copied, but share the underlying
    memory buffer with WarpX. The numpy arrays are fully writeable.

    Parameters
    ----------

        level          : the AMR level to get the data for
        direction      : the component of the data you want
        include_ghosts : whether to include ghost zones or not

    Returns
    -------

        A List of numpy arrays.

    '''

    try:
        return _get_mesh_field_list(libwarpx.warpx_getCurrentDensityCP_PML, level, direction, include_ghosts)
    except ValueError:
        raise Exception('PML not initialized')


def get_mesh_current_density_fp_pml(level, direction, include_ghosts=True):
    '''

    This returns a list of numpy arrays containing the mesh current density
    data on each grid for this process. This version returns the density on
    the fine patch for the PML for the given level.

    The data for the numpy arrays are not copied, but share the underlying
    memory buffer with WarpX. The numpy arrays are fully writeable.

    Parameters
    ----------

        level          : the AMR level to get the data for
        direction      : the component of the data you want
        include_ghosts : whether to include ghost zones or not

    Returns
    -------

        A List of numpy arrays.

    '''

    try:
        return _get_mesh_field_list(libwarpx.warpx_getCurrentDensityFP_PML, level, direction, include_ghosts)
    except ValueError:
        raise Exception('PML not initialized')
def get_mesh_charge_density_cp(level, include_ghosts=True):
    '''

    This returns a list of numpy arrays containing the mesh charge density
    data on each grid for this process. This version returns the density for
    the coarse patch on the given level.

    The data for the numpy arrays are not copied, but share the underlying
    memory buffer with WarpX. The numpy arrays are fully writeable.

    Parameters
    ----------

        level          : the AMR level to get the data for
        include_ghosts : whether to include ghost zones or not

    Returns
    -------

        A List of numpy arrays.

    '''

    return _get_mesh_field_list(libwarpx.warpx_getChargeDensityCP, level, None, include_ghosts)


def get_mesh_charge_density_fp(level, include_ghosts=True):
    '''

    This returns a list of numpy arrays containing the mesh charge density
    data on each grid for this process. This version returns the density on
    the fine patch for the given level.

    The data for the numpy arrays are not copied, but share the underlying
    memory buffer with WarpX. The numpy arrays are fully writeable.

    Parameters
    ----------

        level          : the AMR level to get the data for
        include_ghosts : whether to include ghost zones or not

    Returns
    -------

        A List of numpy arrays.

    '''

    return _get_mesh_field_list(libwarpx.warpx_getChargeDensityFP, level, None, include_ghosts)


def get_gathered_charge_density_fp(level):
    '''

    This returns a single numpy array containing the mesh charge density
    data on the grid gathered from all processes. This version returns
    the density on the fine patch for the given level.

    Parameters
    ----------

        level          : the AMR level to get the data for

    Returns
    -------

        A numpy array.

    '''

    return _get_mesh_field_list(libwarpx.warpx_getGatheredChargeDensityFP, level, None, True)


def get_mesh_phi_fp(level, include_ghosts=True):
    '''

    This returns a list of numpy arrays containing the mesh electrostatic
    potential data on each grid for this process. This version returns the
    density on the fine patch for the given level.

    The data for the numpy arrays are not copied, but share the underlying
    memory buffer with WarpX. The numpy arrays are fully writeable.

    Parameters
    ----------

        level          : the AMR level to get the data for
        include_ghosts : whether to include ghost zones or not

    Returns
    -------

        A List of numpy arrays.

    '''

    return _get_mesh_field_list(libwarpx.warpx_getPhiFP, level, None, include_ghosts)


def get_gathered_phi_fp(level):
    '''

    This returns a single numpy array containing the mesh electrostatic
    potential data on the grid gathered from all processes. This version returns
    the density on the fine patch for the given level.

    Parameters
    ----------

        level          : the AMR level to get the data for

    Returns
    -------

        A numpy array.

    '''

    return _get_mesh_field_list(libwarpx.warpx_getGatheredPhiFP, level, None, True)

def set_phi_grid_fp(level):
    """This writes new phi data to warpx"""
    libwarpx.warpx_setPhiGridFP(level)

def get_pointer_full_phi_fp(level):
    """This returns the full phi grid multifab from warpx"""
    return _get_mesh_field_list(libwarpx.warpx_getPointerFullPhiFP, level, None, True)

def _get_mesh_array_lovects(level, direction, include_ghosts=True, getlovectsfunc=None):
    assert(0 <= level and level <= libwarpx.warpx_finestLevel())

    size = ctypes.c_int(0)
    ngrowvect = _LP_c_int()
    if direction is None:
        data = getlovectsfunc(level, ctypes.byref(size), ctypes.byref(ngrowvect))
    else:
        data = getlovectsfunc(level, direction, ctypes.byref(size), ctypes.byref(ngrowvect))

    lovects_ref = np.ctypeslib.as_array(data, (size.value, dim))

    # --- Make a copy of the data to avoid memory problems
    # --- Also, take the transpose to give shape (dims, number of grids)
    lovects = lovects_ref.copy().T

    ng = []
    if include_ghosts:
        for d in range(dim):
            ng.append(ngrowvect[d])
    else:
        for d in range(dim):
            ng.append(0)
            lovects[d,:] += ngrowvect[d]

    del lovects_ref
    _libc.free(data)
    return lovects, ng


def get_mesh_electric_field_lovects(level, direction, include_ghosts=True):
    '''

    This returns a list of the lo vectors of the arrays containing the mesh electric field
    data on each grid for this process.

    This version is for the full "auxiliary" solution on the given level.

    Parameters
    ----------

        level          : the AMR level to get the data for
        direction      : the component of the data you want
        include_ghosts : whether to include ghost zones or not

    Returns
    -------

        A 2d numpy array of the lo vector for each grid with the shape (dims, number of grids)

    '''
    return _get_mesh_array_lovects(level, direction, include_ghosts, libwarpx.warpx_getEfieldLoVects)


def get_mesh_electric_field_cp_lovects(level, direction, include_ghosts=True):
    '''

    This returns a list of the lo vectors of the arrays containing the mesh electric field
    data on each grid for this process.

    Parameters
    ----------

        level          : the AMR level to get the data for
        direction      : the component of the data you want
        include_ghosts : whether to include ghost zones or not

    Returns
    -------

        A 2d numpy array of the lo vector for each grid with the shape (dims, number of grids)

    '''
    return _get_mesh_array_lovects(level, direction, include_ghosts, libwarpx.warpx_getEfieldCPLoVects)


def get_mesh_electric_field_fp_lovects(level, direction, include_ghosts=True):
    '''

    This returns a list of the lo vectors of the arrays containing the mesh electric field
    data on each grid for this process.

    Parameters
    ----------

        level          : the AMR level to get the data for
        direction      : the component of the data you want
        include_ghosts : whether to include ghost zones or not

    Returns
    -------

        A 2d numpy array of the lo vector for each grid with the shape (dims, number of grids)

    '''
    return _get_mesh_array_lovects(level, direction, include_ghosts, libwarpx.warpx_getEfieldFPLoVects)


def get_mesh_electric_field_cp_lovects_pml(level, direction, include_ghosts=True):
    '''

    This returns a list of the lo vectors of the arrays containing the mesh electric field
    data on each PML grid for this process.

    Parameters
    ----------

        level          : the AMR level to get the data for
        direction      : the component of the data you want
        include_ghosts : whether to include ghost zones or not

    Returns
    -------

        A 2d numpy array of the lo vector for each grid with the shape (dims, number of grids)

    '''
    try:
        return _get_mesh_array_lovects(level, direction, include_ghosts, libwarpx.warpx_getEfieldCPLoVects_PML)
    except ValueError:
        raise Exception('PML not initialized')


def get_mesh_electric_field_fp_lovects_pml(level, direction, include_ghosts=True):
    '''

    This returns a list of the lo vectors of the arrays containing the mesh electric field
    data on each PML grid for this process.

    Parameters
    ----------

        level          : the AMR level to get the data for
        direction      : the component of the data you want
        include_ghosts : whether to include ghost zones or not

    Returns
    -------

        A 2d numpy array of the lo vector for each grid with the shape (dims, number of grids)

    '''
    try:
        return _get_mesh_array_lovects(level, direction, include_ghosts, libwarpx.warpx_getEfieldFPLoVects_PML)
    except ValueError:
        raise Exception('PML not initialized')


def get_mesh_magnetic_field_lovects(level, direction, include_ghosts=True):
    '''

    This returns a list of the lo vectors of the arrays containing the mesh electric field
    data on each grid for this process.

    This version is for the full "auxiliary" solution on the given level.

    Parameters
    ----------

        level          : the AMR level to get the data for
        direction      : the component of the data you want
        include_ghosts : whether to include ghost zones or not

    Returns
    -------

        A 2d numpy array of the lo vector for each grid with the shape (dims, number of grids)

    '''
    return _get_mesh_array_lovects(level, direction, include_ghosts, libwarpx.warpx_getBfieldLoVects)


def get_mesh_magnetic_field_cp_lovects(level, direction, include_ghosts=True):
    '''

    This returns a list of the lo vectors of the arrays containing the mesh electric field
    data on each grid for this process.

    Parameters
    ----------

        level          : the AMR level to get the data for
        direction      : the component of the data you want
        include_ghosts : whether to include ghost zones or not

    Returns
    -------

        A 2d numpy array of the lo vector for each grid with the shape (dims, number of grids)

    '''
    return _get_mesh_array_lovects(level, direction, include_ghosts, libwarpx.warpx_getBfieldCPLoVects)


def get_mesh_magnetic_field_fp_lovects(level, direction, include_ghosts=True):
    '''

    This returns a list of the lo vectors of the arrays containing the mesh electric field
    data on each grid for this process.

    Parameters
    ----------

        level          : the AMR level to get the data for
        direction      : the component of the data you want
        include_ghosts : whether to include ghost zones or not

    Returns
    -------

        A 2d numpy array of the lo vector for each grid with the shape (dims, number of grids)

    '''
    return _get_mesh_array_lovects(level, direction, include_ghosts, libwarpx.warpx_getBfieldFPLoVects)


def get_mesh_magnetic_field_cp_lovects_pml(level, direction, include_ghosts=True):
    '''

    This returns a list of the lo vectors of the arrays containing the mesh electric field
    data on each PML grid for this process.

    Parameters
    ----------

        level          : the AMR level to get the data for
        direction      : the component of the data you want
        include_ghosts : whether to include ghost zones or not

    Returns
    -------

        A 2d numpy array of the lo vector for each grid with the shape (dims, number of grids)

    '''
    try:
        return _get_mesh_array_lovects(level, direction, include_ghosts, libwarpx.warpx_getBfieldCPLoVects_PML)
    except ValueError:
        raise Exception('PML not initialized')


def get_mesh_magnetic_field_fp_lovects_pml(level, direction, include_ghosts=True):
    '''

    This returns a list of the lo vectors of the arrays containing the mesh electric field
    data on each PML grid for this process.

    Parameters
    ----------

        level          : the AMR level to get the data for
        direction      : the component of the data you want
        include_ghosts : whether to include ghost zones or not

    Returns
    -------

        A 2d numpy array of the lo vector for each grid with the shape (dims, number of grids)

    '''
    try:
        return _get_mesh_array_lovects(level, direction, include_ghosts, libwarpx.warpx_getBfieldFPLoVects_PML)
    except ValueError:
        raise Exception('PML not initialized')


def get_mesh_current_density_lovects(level, direction, include_ghosts=True):
    '''

    This returns a list of the lo vectors of the arrays containing the mesh electric field
    data on each grid for this process.

    Parameters
    ----------

        level          : the AMR level to get the data for
        direction      : the component of the data you want
        include_ghosts : whether to include ghost zones or not

    Returns
    -------

        A 2d numpy array of the lo vector for each grid with the shape (dims, number of grids)

    '''
    return _get_mesh_array_lovects(level, direction, include_ghosts, libwarpx.warpx_getCurrentDensityLoVects)


def get_mesh_current_density_cp_lovects(level, direction, include_ghosts=True):
    '''

    This returns a list of the lo vectors of the arrays containing the mesh electric field
    data on each grid for this process.

    Parameters
    ----------

        level          : the AMR level to get the data for
        direction      : the component of the data you want
        include_ghosts : whether to include ghost zones or not

    Returns
    -------

        A 2d numpy array of the lo vector for each grid with the shape (dims, number of grids)

    '''
    return _get_mesh_array_lovects(level, direction, include_ghosts, libwarpx.warpx_getCurrentDensityCPLoVects)

def get_mesh_current_density_fp_lovects(level, direction, include_ghosts=True):
    '''

    This returns a list of the lo vectors of the arrays containing the mesh electric field
    data on each grid for this process.

    Parameters
    ----------

        level          : the AMR level to get the data for
        direction      : the component of the data you want
        include_ghosts : whether to include ghost zones or not

    Returns
    -------

        A 2d numpy array of the lo vector for each grid with the shape (dims, number of grids)

    '''
    return _get_mesh_array_lovects(level, direction, include_ghosts, libwarpx.warpx_getCurrentDensityFPLoVects)


def get_mesh_current_density_cp_lovects_pml(level, direction, include_ghosts=True):
    '''

    This returns a list of the lo vectors of the arrays containing the mesh electric field
    data on each PML grid for this process.

    Parameters
    ----------

        level          : the AMR level to get the data for
        direction      : the component of the data you want
        include_ghosts : whether to include ghost zones or not

    Returns
    -------

        A 2d numpy array of the lo vector for each grid with the shape (dims, number of grids)

    '''
    try:
        return _get_mesh_array_lovects(level, direction, include_ghosts, libwarpx.warpx_getCurrentDensityCPLoVects_PML)
    except ValueError:
        raise Exception('PML not initialized')

def get_mesh_current_density_fp_lovects_pml(level, direction, include_ghosts=True):
    '''

    This returns a list of the lo vectors of the arrays containing the mesh electric field
    data on each PML grid for this process.

    Parameters
    ----------

        level          : the AMR level to get the data for
        direction      : the component of the data you want
        include_ghosts : whether to include ghost zones or not

    Returns
    -------

        A 2d numpy array of the lo vector for each grid with the shape (dims, number of grids)

    '''
    try:
        return _get_mesh_array_lovects(level, direction, include_ghosts, libwarpx.warpx_getCurrentDensityFPLoVects_PML)
    except ValueError:
        raise Exception('PML not initialized')


def get_mesh_charge_density_cp_lovects(level, include_ghosts=True):
    '''

    This returns a list of the lo vectors of the arrays containing the mesh electric field
    data on each grid for this process.

    Parameters
    ----------

        level          : the AMR level to get the data for
        include_ghosts : whether to include ghost zones or not

    Returns
    -------

        A 2d numpy array of the lo vector for each grid with the shape (dims, number of grids)

    '''
    return _get_mesh_array_lovects(level, None, include_ghosts, libwarpx.warpx_getChargeDensityCPLoVects)

def get_mesh_charge_density_fp_lovects(level, include_ghosts=True):
    '''

    This returns a list of the lo vectors of the arrays containing the mesh electric field
    data on each grid for this process.

    Parameters
    ----------

        level          : the AMR level to get the data for
        include_ghosts : whether to include ghost zones or not

    Returns
    -------

        A 2d numpy array of the lo vector for each grid with the shape (dims, number of grids)

    '''
    return _get_mesh_array_lovects(level, None, include_ghosts, libwarpx.warpx_getChargeDensityFPLoVects)


def _get_nodal_flag(getdatafunc):
    data = getdatafunc()
    nodal_flag_ref = np.ctypeslib.as_array(data, (dim,))

    # --- Make a copy of the data to avoid memory problems
    nodal_flag = nodal_flag_ref.copy()

    del nodal_flag_ref
    _libc.free(data)
    return nodal_flag


def get_Ex_nodal_flag():
    '''
    This returns a 1d array of the nodal flags for Ex along each direction. A 1 means node centered, and 0 cell centered.
    '''
    return _get_nodal_flag(libwarpx.warpx_getEx_nodal_flag)


def get_Ey_nodal_flag():
    '''
    This returns a 1d array of the nodal flags for Ey along each direction. A 1 means node centered, and 0 cell centered.
    '''
    return _get_nodal_flag(libwarpx.warpx_getEy_nodal_flag)


def get_Ez_nodal_flag():
    '''
    This returns a 1d array of the nodal flags for Ez along each direction. A 1 means node centered, and 0 cell centered.
    '''
    return _get_nodal_flag(libwarpx.warpx_getEz_nodal_flag)


def get_Bx_nodal_flag():
    '''
    This returns a 1d array of the nodal flags for Bx along each direction. A 1 means node centered, and 0 cell centered.
    '''
    return _get_nodal_flag(libwarpx.warpx_getBx_nodal_flag)


def get_By_nodal_flag():
    '''
    This returns a 1d array of the nodal flags for By along each direction. A 1 means node centered, and 0 cell centered.
    '''
    return _get_nodal_flag(libwarpx.warpx_getBy_nodal_flag)


def get_Bz_nodal_flag():
    '''
    This returns a 1d array of the nodal flags for Bz along each direction. A 1 means node centered, and 0 cell centered.
    '''
    return _get_nodal_flag(libwarpx.warpx_getBz_nodal_flag)


def get_Jx_nodal_flag():
    '''
    This returns a 1d array of the nodal flags for Jx along each direction. A 1 means node centered, and 0 cell centered.
    '''
    return _get_nodal_flag(libwarpx.warpx_getJx_nodal_flag)


def get_Jy_nodal_flag():
    '''
    This returns a 1d array of the nodal flags for Jy along each direction. A 1 means node centered, and 0 cell centered.
    '''
    return _get_nodal_flag(libwarpx.warpx_getJy_nodal_flag)


def get_Jz_nodal_flag():
    '''
    This returns a 1d array of the nodal flags for Jz along each direction. A 1 means node centered, and 0 cell centered.
    '''
    return _get_nodal_flag(libwarpx.warpx_getJz_nodal_flag)


def get_Rho_nodal_flag():
    '''
    This returns a 1d array of the nodal flags for Rho along each direction. A 1 means node centered, and 0 cell centered.
    '''
    return _get_nodal_flag(libwarpx.warpx_getRho_nodal_flag)<|MERGE_RESOLUTION|>--- conflicted
+++ resolved
@@ -145,10 +145,6 @@
 libwarpx.amrex_init_with_inited_mpi.argtypes = (ctypes.c_int, _LP_LP_c_char, _MPI_Comm_type)
 libwarpx.warpx_getParticleStructs.restype = _LP_particle_p
 libwarpx.warpx_getParticleArrays.restype = _LP_LP_c_particlereal
-<<<<<<< HEAD
-libwarpx.warpx_getParticleArraysFromCompName.restype = _LP_LP_c_particlereal
-=======
->>>>>>> d96a6513
 libwarpx.warpx_getParticleCompIndex.restype = ctypes.c_int
 libwarpx.warpx_getEfield.restype = _LP_LP_c_real
 libwarpx.warpx_getEfieldLoVects.restype = _LP_c_int
@@ -540,56 +536,7 @@
     return particle_data
 
 
-<<<<<<< HEAD
-def get_particle_arrays_from_comp_name(species_name, comp_name, level):
-    '''
-
-    This returns a list of numpy arrays containing the particle array data
-    on each tile for this process.
-
-    The data for the numpy arrays are not copied, but share the underlying
-    memory buffer with WarpX. The numpy arrays are fully writeable.
-
-    Parameters
-    ----------
-
-        species_name   : the species name that the data will be returned for
-        comp_name      : the component of the array data that will be returned.
-
-    Returns
-    -------
-
-        A List of numpy arrays.
-
-    '''
-
-    particles_per_tile = _LP_c_int()
-    num_tiles = ctypes.c_int(0)
-    data = libwarpx.warpx_getParticleArraysFromCompName(
-        ctypes.c_char_p(species_name.encode('utf-8')),
-        ctypes.c_char_p(comp_name.encode('utf-8')),
-        level, ctypes.byref(num_tiles), ctypes.byref(particles_per_tile)
-    )
-
-    particle_data = []
-    for i in range(num_tiles.value):
-        arr = np.ctypeslib.as_array(data[i], (particles_per_tile[i],))
-        try:
-            # This fails on some versions of numpy
-            arr.setflags(write=1)
-        except ValueError:
-            pass
-        particle_data.append(arr)
-
-    _libc.free(particles_per_tile)
-    _libc.free(data)
-    return particle_data
-
-
-def get_particle_x(species_number, level=0):
-=======
 def get_particle_x(species_name, level=0):
->>>>>>> d96a6513
     '''
 
     Return a list of numpy arrays containing the particle 'x'
