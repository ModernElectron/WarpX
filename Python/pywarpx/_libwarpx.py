--- conflicted
+++ resolved
@@ -1110,6 +1110,8 @@
         return _get_mesh_field_list(libwarpx.warpx_getCurrentDensityFP_PML, level, direction, include_ghosts)
     except ValueError:
         raise Exception('PML not initialized')
+
+
 def get_mesh_charge_density_cp(level, include_ghosts=True):
     '''
 
@@ -1162,8 +1164,6 @@
     return _get_mesh_field_list(libwarpx.warpx_getChargeDensityFP, level, None, include_ghosts)
 
 
-<<<<<<< HEAD
-=======
 def get_gathered_charge_density_fp(level):
     '''
 
@@ -1186,7 +1186,6 @@
     return _get_mesh_field_list(libwarpx.warpx_getGatheredChargeDensityFP, level, None, True)
 
 
->>>>>>> 7a7944de
 def get_mesh_phi_fp(level, include_ghosts=True):
     '''
 
@@ -1215,12 +1214,7 @@
 
 def get_gathered_phi_fp(level):
     '''
-
-<<<<<<< HEAD
-    This returns a single numpy arrays containing the mesh electrostatic
-=======
     This returns a single numpy array containing the mesh electrostatic
->>>>>>> 7a7944de
     potential data on the grid gathered from all processes. This version returns
     the density on the fine patch for the given level.
 
@@ -1238,16 +1232,16 @@
 
     return _get_mesh_field_list(libwarpx.warpx_getGatheredPhiFP, level, None, True)
 
-<<<<<<< HEAD
-=======
+
 def set_phi_grid_fp(level):
     """This writes new phi data to warpx"""
     libwarpx.warpx_setPhiGridFP(level)
 
+
 def get_pointer_full_phi_fp(level):
     """This returns the full phi grid multifab from warpx"""
     return _get_mesh_field_list(libwarpx.warpx_getPointerFullPhiFP, level, None, True)
->>>>>>> 7a7944de
+
 
 def _get_mesh_array_lovects(level, direction, include_ghosts=True, getlovectsfunc=None):
     assert(0 <= level and level <= libwarpx.warpx_finestLevel())
